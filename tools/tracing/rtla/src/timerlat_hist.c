--- conflicted
+++ resolved
@@ -848,14 +848,6 @@
 		}
 	}
 
-	if (params->dma_latency >= 0) {
-		dma_latency_fd = set_cpu_dma_latency(params->dma_latency);
-		if (dma_latency_fd < 0) {
-			err_msg("Could not set /dev/cpu_dma_latency.\n");
-			goto out_hist;
-		}
-	}
-
 	trace_instance_start(trace);
 
 	if (params->trace_output) {
@@ -912,10 +904,7 @@
 		close(dma_latency_fd);
 	trace_events_destroy(&record->trace, params->events);
 	params->events = NULL;
-<<<<<<< HEAD
-=======
 out_free:
->>>>>>> 88084a3d
 	timerlat_free_histogram(tool->data);
 	osnoise_destroy_tool(record);
 	osnoise_destroy_tool(tool);
