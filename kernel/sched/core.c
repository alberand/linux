// SPDX-License-Identifier: GPL-2.0-only
/*
 *  kernel/sched/core.c
 *
 *  Core kernel scheduler code and related syscalls
 *
 *  Copyright (C) 1991-2002  Linus Torvalds
 */
#include "sched.h"

#include <linux/nospec.h>

#include <linux/kcov.h>
#include <linux/scs.h>

#include <asm/switch_to.h>
#include <asm/tlb.h>

#include "../workqueue_internal.h"
#include "../../fs/io-wq.h"
#include "../smpboot.h"

#include "pelt.h"
#include "smp.h"

#define CREATE_TRACE_POINTS
#include <trace/events/sched.h>

/*
 * Export tracepoints that act as a bare tracehook (ie: have no trace event
 * associated with them) to allow external modules to probe them.
 */
EXPORT_TRACEPOINT_SYMBOL_GPL(pelt_cfs_tp);
EXPORT_TRACEPOINT_SYMBOL_GPL(pelt_rt_tp);
EXPORT_TRACEPOINT_SYMBOL_GPL(pelt_dl_tp);
EXPORT_TRACEPOINT_SYMBOL_GPL(pelt_irq_tp);
EXPORT_TRACEPOINT_SYMBOL_GPL(pelt_se_tp);
EXPORT_TRACEPOINT_SYMBOL_GPL(sched_overutilized_tp);

DEFINE_PER_CPU_SHARED_ALIGNED(struct rq, runqueues);

#if defined(CONFIG_SCHED_DEBUG) && defined(CONFIG_JUMP_LABEL)
/*
 * Debugging: various feature bits
 *
 * If SCHED_DEBUG is disabled, each compilation unit has its own copy of
 * sysctl_sched_features, defined in sched.h, to allow constants propagation
 * at compile time and compiler optimization based on features default.
 */
#define SCHED_FEAT(name, enabled)	\
	(1UL << __SCHED_FEAT_##name) * enabled |
const_debug unsigned int sysctl_sched_features =
#include "features.h"
	0;
#undef SCHED_FEAT
#endif

/*
 * Number of tasks to iterate in a single balance run.
 * Limited because this is done with IRQs disabled.
 */
const_debug unsigned int sysctl_sched_nr_migrate = 32;

/*
 * period over which we measure -rt task CPU usage in us.
 * default: 1s
 */
unsigned int sysctl_sched_rt_period = 1000000;

__read_mostly int scheduler_running;

/*
 * part of the period that we allow rt tasks to run in us.
 * default: 0.95s
 */
int sysctl_sched_rt_runtime = 950000;

/*
 * __task_rq_lock - lock the rq @p resides on.
 */
struct rq *__task_rq_lock(struct task_struct *p, struct rq_flags *rf)
	__acquires(rq->lock)
{
	struct rq *rq;

	lockdep_assert_held(&p->pi_lock);

	for (;;) {
		rq = task_rq(p);
		raw_spin_lock(&rq->lock);
		if (likely(rq == task_rq(p) && !task_on_rq_migrating(p))) {
			rq_pin_lock(rq, rf);
			return rq;
		}
		raw_spin_unlock(&rq->lock);

		while (unlikely(task_on_rq_migrating(p)))
			cpu_relax();
	}
}

/*
 * task_rq_lock - lock p->pi_lock and lock the rq @p resides on.
 */
struct rq *task_rq_lock(struct task_struct *p, struct rq_flags *rf)
	__acquires(p->pi_lock)
	__acquires(rq->lock)
{
	struct rq *rq;

	for (;;) {
		raw_spin_lock_irqsave(&p->pi_lock, rf->flags);
		rq = task_rq(p);
		raw_spin_lock(&rq->lock);
		/*
		 *	move_queued_task()		task_rq_lock()
		 *
		 *	ACQUIRE (rq->lock)
		 *	[S] ->on_rq = MIGRATING		[L] rq = task_rq()
		 *	WMB (__set_task_cpu())		ACQUIRE (rq->lock);
		 *	[S] ->cpu = new_cpu		[L] task_rq()
		 *					[L] ->on_rq
		 *	RELEASE (rq->lock)
		 *
		 * If we observe the old CPU in task_rq_lock(), the acquire of
		 * the old rq->lock will fully serialize against the stores.
		 *
		 * If we observe the new CPU in task_rq_lock(), the address
		 * dependency headed by '[L] rq = task_rq()' and the acquire
		 * will pair with the WMB to ensure we then also see migrating.
		 */
		if (likely(rq == task_rq(p) && !task_on_rq_migrating(p))) {
			rq_pin_lock(rq, rf);
			return rq;
		}
		raw_spin_unlock(&rq->lock);
		raw_spin_unlock_irqrestore(&p->pi_lock, rf->flags);

		while (unlikely(task_on_rq_migrating(p)))
			cpu_relax();
	}
}

/*
 * RQ-clock updating methods:
 */

static void update_rq_clock_task(struct rq *rq, s64 delta)
{
/*
 * In theory, the compile should just see 0 here, and optimize out the call
 * to sched_rt_avg_update. But I don't trust it...
 */
	s64 __maybe_unused steal = 0, irq_delta = 0;

#ifdef CONFIG_IRQ_TIME_ACCOUNTING
	irq_delta = irq_time_read(cpu_of(rq)) - rq->prev_irq_time;

	/*
	 * Since irq_time is only updated on {soft,}irq_exit, we might run into
	 * this case when a previous update_rq_clock() happened inside a
	 * {soft,}irq region.
	 *
	 * When this happens, we stop ->clock_task and only update the
	 * prev_irq_time stamp to account for the part that fit, so that a next
	 * update will consume the rest. This ensures ->clock_task is
	 * monotonic.
	 *
	 * It does however cause some slight miss-attribution of {soft,}irq
	 * time, a more accurate solution would be to update the irq_time using
	 * the current rq->clock timestamp, except that would require using
	 * atomic ops.
	 */
	if (irq_delta > delta)
		irq_delta = delta;

	rq->prev_irq_time += irq_delta;
	delta -= irq_delta;
#endif
#ifdef CONFIG_PARAVIRT_TIME_ACCOUNTING
	if (static_key_false((&paravirt_steal_rq_enabled))) {
		steal = paravirt_steal_clock(cpu_of(rq));
		steal -= rq->prev_steal_time_rq;

		if (unlikely(steal > delta))
			steal = delta;

		rq->prev_steal_time_rq += steal;
		delta -= steal;
	}
#endif

	rq->clock_task += delta;

#ifdef CONFIG_HAVE_SCHED_AVG_IRQ
	if ((irq_delta + steal) && sched_feat(NONTASK_CAPACITY))
		update_irq_load_avg(rq, irq_delta + steal);
#endif
	update_rq_clock_pelt(rq, delta);
}

void update_rq_clock(struct rq *rq)
{
	s64 delta;

	lockdep_assert_held(&rq->lock);

	if (rq->clock_update_flags & RQCF_ACT_SKIP)
		return;

#ifdef CONFIG_SCHED_DEBUG
	if (sched_feat(WARN_DOUBLE_CLOCK))
		SCHED_WARN_ON(rq->clock_update_flags & RQCF_UPDATED);
	rq->clock_update_flags |= RQCF_UPDATED;
#endif

	delta = sched_clock_cpu(cpu_of(rq)) - rq->clock;
	if (delta < 0)
		return;
	rq->clock += delta;
	update_rq_clock_task(rq, delta);
}

static inline void
rq_csd_init(struct rq *rq, call_single_data_t *csd, smp_call_func_t func)
{
	csd->flags = 0;
	csd->func = func;
	csd->info = rq;
}

#ifdef CONFIG_SCHED_HRTICK
/*
 * Use HR-timers to deliver accurate preemption points.
 */

static void hrtick_clear(struct rq *rq)
{
	if (hrtimer_active(&rq->hrtick_timer))
		hrtimer_cancel(&rq->hrtick_timer);
}

/*
 * High-resolution timer tick.
 * Runs from hardirq context with interrupts disabled.
 */
static enum hrtimer_restart hrtick(struct hrtimer *timer)
{
	struct rq *rq = container_of(timer, struct rq, hrtick_timer);
	struct rq_flags rf;

	WARN_ON_ONCE(cpu_of(rq) != smp_processor_id());

	rq_lock(rq, &rf);
	update_rq_clock(rq);
	rq->curr->sched_class->task_tick(rq, rq->curr, 1);
	rq_unlock(rq, &rf);

	return HRTIMER_NORESTART;
}

#ifdef CONFIG_SMP

static void __hrtick_restart(struct rq *rq)
{
	struct hrtimer *timer = &rq->hrtick_timer;

	hrtimer_start_expires(timer, HRTIMER_MODE_ABS_PINNED_HARD);
}

/*
 * called from hardirq (IPI) context
 */
static void __hrtick_start(void *arg)
{
	struct rq *rq = arg;
	struct rq_flags rf;

	rq_lock(rq, &rf);
	__hrtick_restart(rq);
	rq_unlock(rq, &rf);
}

/*
 * Called to set the hrtick timer state.
 *
 * called with rq->lock held and irqs disabled
 */
void hrtick_start(struct rq *rq, u64 delay)
{
	struct hrtimer *timer = &rq->hrtick_timer;
	ktime_t time;
	s64 delta;

	/*
	 * Don't schedule slices shorter than 10000ns, that just
	 * doesn't make sense and can cause timer DoS.
	 */
	delta = max_t(s64, delay, 10000LL);
	time = ktime_add_ns(timer->base->get_time(), delta);

	hrtimer_set_expires(timer, time);

	if (rq == this_rq())
		__hrtick_restart(rq);
	else
		smp_call_function_single_async(cpu_of(rq), &rq->hrtick_csd);
}

#else
/*
 * Called to set the hrtick timer state.
 *
 * called with rq->lock held and irqs disabled
 */
void hrtick_start(struct rq *rq, u64 delay)
{
	/*
	 * Don't schedule slices shorter than 10000ns, that just
	 * doesn't make sense. Rely on vruntime for fairness.
	 */
	delay = max_t(u64, delay, 10000LL);
	hrtimer_start(&rq->hrtick_timer, ns_to_ktime(delay),
		      HRTIMER_MODE_REL_PINNED_HARD);
}

#endif /* CONFIG_SMP */

static void hrtick_rq_init(struct rq *rq)
{
#ifdef CONFIG_SMP
	rq_csd_init(rq, &rq->hrtick_csd, __hrtick_start);
#endif
	hrtimer_init(&rq->hrtick_timer, CLOCK_MONOTONIC, HRTIMER_MODE_REL_HARD);
	rq->hrtick_timer.function = hrtick;
}
#else	/* CONFIG_SCHED_HRTICK */
static inline void hrtick_clear(struct rq *rq)
{
}

static inline void hrtick_rq_init(struct rq *rq)
{
}
#endif	/* CONFIG_SCHED_HRTICK */

/*
 * cmpxchg based fetch_or, macro so it works for different integer types
 */
#define fetch_or(ptr, mask)						\
	({								\
		typeof(ptr) _ptr = (ptr);				\
		typeof(mask) _mask = (mask);				\
		typeof(*_ptr) _old, _val = *_ptr;			\
									\
		for (;;) {						\
			_old = cmpxchg(_ptr, _val, _val | _mask);	\
			if (_old == _val)				\
				break;					\
			_val = _old;					\
		}							\
	_old;								\
})

#if defined(CONFIG_SMP) && defined(TIF_POLLING_NRFLAG)
/*
 * Atomically set TIF_NEED_RESCHED and test for TIF_POLLING_NRFLAG,
 * this avoids any races wrt polling state changes and thereby avoids
 * spurious IPIs.
 */
static bool set_nr_and_not_polling(struct task_struct *p)
{
	struct thread_info *ti = task_thread_info(p);
	return !(fetch_or(&ti->flags, _TIF_NEED_RESCHED) & _TIF_POLLING_NRFLAG);
}

/*
 * Atomically set TIF_NEED_RESCHED if TIF_POLLING_NRFLAG is set.
 *
 * If this returns true, then the idle task promises to call
 * sched_ttwu_pending() and reschedule soon.
 */
static bool set_nr_if_polling(struct task_struct *p)
{
	struct thread_info *ti = task_thread_info(p);
	typeof(ti->flags) old, val = READ_ONCE(ti->flags);

	for (;;) {
		if (!(val & _TIF_POLLING_NRFLAG))
			return false;
		if (val & _TIF_NEED_RESCHED)
			return true;
		old = cmpxchg(&ti->flags, val, val | _TIF_NEED_RESCHED);
		if (old == val)
			break;
		val = old;
	}
	return true;
}

#else
static bool set_nr_and_not_polling(struct task_struct *p)
{
	set_tsk_need_resched(p);
	return true;
}

#ifdef CONFIG_SMP
static bool set_nr_if_polling(struct task_struct *p)
{
	return false;
}
#endif
#endif

static bool __wake_q_add(struct wake_q_head *head, struct task_struct *task)
{
	struct wake_q_node *node = &task->wake_q;

	/*
	 * Atomically grab the task, if ->wake_q is !nil already it means
	 * its already queued (either by us or someone else) and will get the
	 * wakeup due to that.
	 *
	 * In order to ensure that a pending wakeup will observe our pending
	 * state, even in the failed case, an explicit smp_mb() must be used.
	 */
	smp_mb__before_atomic();
	if (unlikely(cmpxchg_relaxed(&node->next, NULL, WAKE_Q_TAIL)))
		return false;

	/*
	 * The head is context local, there can be no concurrency.
	 */
	*head->lastp = node;
	head->lastp = &node->next;
	return true;
}

/**
 * wake_q_add() - queue a wakeup for 'later' waking.
 * @head: the wake_q_head to add @task to
 * @task: the task to queue for 'later' wakeup
 *
 * Queue a task for later wakeup, most likely by the wake_up_q() call in the
 * same context, _HOWEVER_ this is not guaranteed, the wakeup can come
 * instantly.
 *
 * This function must be used as-if it were wake_up_process(); IOW the task
 * must be ready to be woken at this location.
 */
void wake_q_add(struct wake_q_head *head, struct task_struct *task)
{
	if (__wake_q_add(head, task))
		get_task_struct(task);
}

/**
 * wake_q_add_safe() - safely queue a wakeup for 'later' waking.
 * @head: the wake_q_head to add @task to
 * @task: the task to queue for 'later' wakeup
 *
 * Queue a task for later wakeup, most likely by the wake_up_q() call in the
 * same context, _HOWEVER_ this is not guaranteed, the wakeup can come
 * instantly.
 *
 * This function must be used as-if it were wake_up_process(); IOW the task
 * must be ready to be woken at this location.
 *
 * This function is essentially a task-safe equivalent to wake_q_add(). Callers
 * that already hold reference to @task can call the 'safe' version and trust
 * wake_q to do the right thing depending whether or not the @task is already
 * queued for wakeup.
 */
void wake_q_add_safe(struct wake_q_head *head, struct task_struct *task)
{
	if (!__wake_q_add(head, task))
		put_task_struct(task);
}

void wake_up_q(struct wake_q_head *head)
{
	struct wake_q_node *node = head->first;

	while (node != WAKE_Q_TAIL) {
		struct task_struct *task;

		task = container_of(node, struct task_struct, wake_q);
		BUG_ON(!task);
		/* Task can safely be re-inserted now: */
		node = node->next;
		task->wake_q.next = NULL;

		/*
		 * wake_up_process() executes a full barrier, which pairs with
		 * the queueing in wake_q_add() so as not to miss wakeups.
		 */
		wake_up_process(task);
		put_task_struct(task);
	}
}

/*
 * resched_curr - mark rq's current task 'to be rescheduled now'.
 *
 * On UP this means the setting of the need_resched flag, on SMP it
 * might also involve a cross-CPU call to trigger the scheduler on
 * the target CPU.
 */
void resched_curr(struct rq *rq)
{
	struct task_struct *curr = rq->curr;
	int cpu;

	lockdep_assert_held(&rq->lock);

	if (test_tsk_need_resched(curr))
		return;

	cpu = cpu_of(rq);

	if (cpu == smp_processor_id()) {
		set_tsk_need_resched(curr);
		set_preempt_need_resched();
		return;
	}

	if (set_nr_and_not_polling(curr))
		smp_send_reschedule(cpu);
	else
		trace_sched_wake_idle_without_ipi(cpu);
}

void resched_cpu(int cpu)
{
	struct rq *rq = cpu_rq(cpu);
	unsigned long flags;

	raw_spin_lock_irqsave(&rq->lock, flags);
	if (cpu_online(cpu) || cpu == smp_processor_id())
		resched_curr(rq);
	raw_spin_unlock_irqrestore(&rq->lock, flags);
}

#ifdef CONFIG_SMP
#ifdef CONFIG_NO_HZ_COMMON
/*
 * In the semi idle case, use the nearest busy CPU for migrating timers
 * from an idle CPU.  This is good for power-savings.
 *
 * We don't do similar optimization for completely idle system, as
 * selecting an idle CPU will add more delays to the timers than intended
 * (as that CPU's timer base may not be uptodate wrt jiffies etc).
 */
int get_nohz_timer_target(void)
{
	int i, cpu = smp_processor_id(), default_cpu = -1;
	struct sched_domain *sd;

	if (housekeeping_cpu(cpu, HK_FLAG_TIMER)) {
		if (!idle_cpu(cpu))
			return cpu;
		default_cpu = cpu;
	}

	rcu_read_lock();
	for_each_domain(cpu, sd) {
		for_each_cpu_and(i, sched_domain_span(sd),
			housekeeping_cpumask(HK_FLAG_TIMER)) {
			if (cpu == i)
				continue;

			if (!idle_cpu(i)) {
				cpu = i;
				goto unlock;
			}
		}
	}

	if (default_cpu == -1)
		default_cpu = housekeeping_any_cpu(HK_FLAG_TIMER);
	cpu = default_cpu;
unlock:
	rcu_read_unlock();
	return cpu;
}

/*
 * When add_timer_on() enqueues a timer into the timer wheel of an
 * idle CPU then this timer might expire before the next timer event
 * which is scheduled to wake up that CPU. In case of a completely
 * idle system the next event might even be infinite time into the
 * future. wake_up_idle_cpu() ensures that the CPU is woken up and
 * leaves the inner idle loop so the newly added timer is taken into
 * account when the CPU goes back to idle and evaluates the timer
 * wheel for the next timer event.
 */
static void wake_up_idle_cpu(int cpu)
{
	struct rq *rq = cpu_rq(cpu);

	if (cpu == smp_processor_id())
		return;

	if (set_nr_and_not_polling(rq->idle))
		smp_send_reschedule(cpu);
	else
		trace_sched_wake_idle_without_ipi(cpu);
}

static bool wake_up_full_nohz_cpu(int cpu)
{
	/*
	 * We just need the target to call irq_exit() and re-evaluate
	 * the next tick. The nohz full kick at least implies that.
	 * If needed we can still optimize that later with an
	 * empty IRQ.
	 */
	if (cpu_is_offline(cpu))
		return true;  /* Don't try to wake offline CPUs. */
	if (tick_nohz_full_cpu(cpu)) {
		if (cpu != smp_processor_id() ||
		    tick_nohz_tick_stopped())
			tick_nohz_full_kick_cpu(cpu);
		return true;
	}

	return false;
}

/*
 * Wake up the specified CPU.  If the CPU is going offline, it is the
 * caller's responsibility to deal with the lost wakeup, for example,
 * by hooking into the CPU_DEAD notifier like timers and hrtimers do.
 */
void wake_up_nohz_cpu(int cpu)
{
	if (!wake_up_full_nohz_cpu(cpu))
		wake_up_idle_cpu(cpu);
}

static void nohz_csd_func(void *info)
{
	struct rq *rq = info;
	int cpu = cpu_of(rq);
	unsigned int flags;

	/*
	 * Release the rq::nohz_csd.
	 */
	flags = atomic_fetch_andnot(NOHZ_KICK_MASK, nohz_flags(cpu));
	WARN_ON(!(flags & NOHZ_KICK_MASK));

	rq->idle_balance = idle_cpu(cpu);
	if (rq->idle_balance && !need_resched()) {
		rq->nohz_idle_balance = flags;
		raise_softirq_irqoff(SCHED_SOFTIRQ);
	}
}

#endif /* CONFIG_NO_HZ_COMMON */

#ifdef CONFIG_NO_HZ_FULL
bool sched_can_stop_tick(struct rq *rq)
{
	int fifo_nr_running;

	/* Deadline tasks, even if single, need the tick */
	if (rq->dl.dl_nr_running)
		return false;

	/*
	 * If there are more than one RR tasks, we need the tick to effect the
	 * actual RR behaviour.
	 */
	if (rq->rt.rr_nr_running) {
		if (rq->rt.rr_nr_running == 1)
			return true;
		else
			return false;
	}

	/*
	 * If there's no RR tasks, but FIFO tasks, we can skip the tick, no
	 * forced preemption between FIFO tasks.
	 */
	fifo_nr_running = rq->rt.rt_nr_running - rq->rt.rr_nr_running;
	if (fifo_nr_running)
		return true;

	/*
	 * If there are no DL,RR/FIFO tasks, there must only be CFS tasks left;
	 * if there's more than one we need the tick for involuntary
	 * preemption.
	 */
	if (rq->nr_running > 1)
		return false;

	return true;
}
#endif /* CONFIG_NO_HZ_FULL */
#endif /* CONFIG_SMP */

#if defined(CONFIG_RT_GROUP_SCHED) || (defined(CONFIG_FAIR_GROUP_SCHED) && \
			(defined(CONFIG_SMP) || defined(CONFIG_CFS_BANDWIDTH)))
/*
 * Iterate task_group tree rooted at *from, calling @down when first entering a
 * node and @up when leaving it for the final time.
 *
 * Caller must hold rcu_lock or sufficient equivalent.
 */
int walk_tg_tree_from(struct task_group *from,
			     tg_visitor down, tg_visitor up, void *data)
{
	struct task_group *parent, *child;
	int ret;

	parent = from;

down:
	ret = (*down)(parent, data);
	if (ret)
		goto out;
	list_for_each_entry_rcu(child, &parent->children, siblings) {
		parent = child;
		goto down;

up:
		continue;
	}
	ret = (*up)(parent, data);
	if (ret || parent == from)
		goto out;

	child = parent;
	parent = parent->parent;
	if (parent)
		goto up;
out:
	return ret;
}

int tg_nop(struct task_group *tg, void *data)
{
	return 0;
}
#endif

static void set_load_weight(struct task_struct *p, bool update_load)
{
	int prio = p->static_prio - MAX_RT_PRIO;
	struct load_weight *load = &p->se.load;

	/*
	 * SCHED_IDLE tasks get minimal weight:
	 */
	if (task_has_idle_policy(p)) {
		load->weight = scale_load(WEIGHT_IDLEPRIO);
		load->inv_weight = WMULT_IDLEPRIO;
		return;
	}

	/*
	 * SCHED_OTHER tasks have to update their load when changing their
	 * weight
	 */
	if (update_load && p->sched_class == &fair_sched_class) {
		reweight_task(p, prio);
	} else {
		load->weight = scale_load(sched_prio_to_weight[prio]);
		load->inv_weight = sched_prio_to_wmult[prio];
	}
}

#ifdef CONFIG_UCLAMP_TASK
/*
 * Serializes updates of utilization clamp values
 *
 * The (slow-path) user-space triggers utilization clamp value updates which
 * can require updates on (fast-path) scheduler's data structures used to
 * support enqueue/dequeue operations.
 * While the per-CPU rq lock protects fast-path update operations, user-space
 * requests are serialized using a mutex to reduce the risk of conflicting
 * updates or API abuses.
 */
static DEFINE_MUTEX(uclamp_mutex);

/* Max allowed minimum utilization */
unsigned int sysctl_sched_uclamp_util_min = SCHED_CAPACITY_SCALE;

/* Max allowed maximum utilization */
unsigned int sysctl_sched_uclamp_util_max = SCHED_CAPACITY_SCALE;

/* All clamps are required to be less or equal than these values */
static struct uclamp_se uclamp_default[UCLAMP_CNT];

/* Integer rounded range for each bucket */
#define UCLAMP_BUCKET_DELTA DIV_ROUND_CLOSEST(SCHED_CAPACITY_SCALE, UCLAMP_BUCKETS)

#define for_each_clamp_id(clamp_id) \
	for ((clamp_id) = 0; (clamp_id) < UCLAMP_CNT; (clamp_id)++)

static inline unsigned int uclamp_bucket_id(unsigned int clamp_value)
{
	return clamp_value / UCLAMP_BUCKET_DELTA;
}

static inline unsigned int uclamp_bucket_base_value(unsigned int clamp_value)
{
	return UCLAMP_BUCKET_DELTA * uclamp_bucket_id(clamp_value);
}

static inline unsigned int uclamp_none(enum uclamp_id clamp_id)
{
	if (clamp_id == UCLAMP_MIN)
		return 0;
	return SCHED_CAPACITY_SCALE;
}

static inline void uclamp_se_set(struct uclamp_se *uc_se,
				 unsigned int value, bool user_defined)
{
	uc_se->value = value;
	uc_se->bucket_id = uclamp_bucket_id(value);
	uc_se->user_defined = user_defined;
}

static inline unsigned int
uclamp_idle_value(struct rq *rq, enum uclamp_id clamp_id,
		  unsigned int clamp_value)
{
	/*
	 * Avoid blocked utilization pushing up the frequency when we go
	 * idle (which drops the max-clamp) by retaining the last known
	 * max-clamp.
	 */
	if (clamp_id == UCLAMP_MAX) {
		rq->uclamp_flags |= UCLAMP_FLAG_IDLE;
		return clamp_value;
	}

	return uclamp_none(UCLAMP_MIN);
}

static inline void uclamp_idle_reset(struct rq *rq, enum uclamp_id clamp_id,
				     unsigned int clamp_value)
{
	/* Reset max-clamp retention only on idle exit */
	if (!(rq->uclamp_flags & UCLAMP_FLAG_IDLE))
		return;

	WRITE_ONCE(rq->uclamp[clamp_id].value, clamp_value);
}

static inline
unsigned int uclamp_rq_max_value(struct rq *rq, enum uclamp_id clamp_id,
				   unsigned int clamp_value)
{
	struct uclamp_bucket *bucket = rq->uclamp[clamp_id].bucket;
	int bucket_id = UCLAMP_BUCKETS - 1;

	/*
	 * Since both min and max clamps are max aggregated, find the
	 * top most bucket with tasks in.
	 */
	for ( ; bucket_id >= 0; bucket_id--) {
		if (!bucket[bucket_id].tasks)
			continue;
		return bucket[bucket_id].value;
	}

	/* No tasks -- default clamp values */
	return uclamp_idle_value(rq, clamp_id, clamp_value);
}

static inline struct uclamp_se
uclamp_tg_restrict(struct task_struct *p, enum uclamp_id clamp_id)
{
	struct uclamp_se uc_req = p->uclamp_req[clamp_id];
#ifdef CONFIG_UCLAMP_TASK_GROUP
	struct uclamp_se uc_max;

	/*
	 * Tasks in autogroups or root task group will be
	 * restricted by system defaults.
	 */
	if (task_group_is_autogroup(task_group(p)))
		return uc_req;
	if (task_group(p) == &root_task_group)
		return uc_req;

	uc_max = task_group(p)->uclamp[clamp_id];
	if (uc_req.value > uc_max.value || !uc_req.user_defined)
		return uc_max;
#endif

	return uc_req;
}

/*
 * The effective clamp bucket index of a task depends on, by increasing
 * priority:
 * - the task specific clamp value, when explicitly requested from userspace
 * - the task group effective clamp value, for tasks not either in the root
 *   group or in an autogroup
 * - the system default clamp value, defined by the sysadmin
 */
static inline struct uclamp_se
uclamp_eff_get(struct task_struct *p, enum uclamp_id clamp_id)
{
	struct uclamp_se uc_req = uclamp_tg_restrict(p, clamp_id);
	struct uclamp_se uc_max = uclamp_default[clamp_id];

	/* System default restrictions always apply */
	if (unlikely(uc_req.value > uc_max.value))
		return uc_max;

	return uc_req;
}

unsigned long uclamp_eff_value(struct task_struct *p, enum uclamp_id clamp_id)
{
	struct uclamp_se uc_eff;

	/* Task currently refcounted: use back-annotated (effective) value */
	if (p->uclamp[clamp_id].active)
		return (unsigned long)p->uclamp[clamp_id].value;

	uc_eff = uclamp_eff_get(p, clamp_id);

	return (unsigned long)uc_eff.value;
}

/*
 * When a task is enqueued on a rq, the clamp bucket currently defined by the
 * task's uclamp::bucket_id is refcounted on that rq. This also immediately
 * updates the rq's clamp value if required.
 *
 * Tasks can have a task-specific value requested from user-space, track
 * within each bucket the maximum value for tasks refcounted in it.
 * This "local max aggregation" allows to track the exact "requested" value
 * for each bucket when all its RUNNABLE tasks require the same clamp.
 */
static inline void uclamp_rq_inc_id(struct rq *rq, struct task_struct *p,
				    enum uclamp_id clamp_id)
{
	struct uclamp_rq *uc_rq = &rq->uclamp[clamp_id];
	struct uclamp_se *uc_se = &p->uclamp[clamp_id];
	struct uclamp_bucket *bucket;

	lockdep_assert_held(&rq->lock);

	/* Update task effective clamp */
	p->uclamp[clamp_id] = uclamp_eff_get(p, clamp_id);

	bucket = &uc_rq->bucket[uc_se->bucket_id];
	bucket->tasks++;
	uc_se->active = true;

	uclamp_idle_reset(rq, clamp_id, uc_se->value);

	/*
	 * Local max aggregation: rq buckets always track the max
	 * "requested" clamp value of its RUNNABLE tasks.
	 */
	if (bucket->tasks == 1 || uc_se->value > bucket->value)
		bucket->value = uc_se->value;

	if (uc_se->value > READ_ONCE(uc_rq->value))
		WRITE_ONCE(uc_rq->value, uc_se->value);
}

/*
 * When a task is dequeued from a rq, the clamp bucket refcounted by the task
 * is released. If this is the last task reference counting the rq's max
 * active clamp value, then the rq's clamp value is updated.
 *
 * Both refcounted tasks and rq's cached clamp values are expected to be
 * always valid. If it's detected they are not, as defensive programming,
 * enforce the expected state and warn.
 */
static inline void uclamp_rq_dec_id(struct rq *rq, struct task_struct *p,
				    enum uclamp_id clamp_id)
{
	struct uclamp_rq *uc_rq = &rq->uclamp[clamp_id];
	struct uclamp_se *uc_se = &p->uclamp[clamp_id];
	struct uclamp_bucket *bucket;
	unsigned int bkt_clamp;
	unsigned int rq_clamp;

	lockdep_assert_held(&rq->lock);

	bucket = &uc_rq->bucket[uc_se->bucket_id];
	SCHED_WARN_ON(!bucket->tasks);
	if (likely(bucket->tasks))
		bucket->tasks--;
	uc_se->active = false;

	/*
	 * Keep "local max aggregation" simple and accept to (possibly)
	 * overboost some RUNNABLE tasks in the same bucket.
	 * The rq clamp bucket value is reset to its base value whenever
	 * there are no more RUNNABLE tasks refcounting it.
	 */
	if (likely(bucket->tasks))
		return;

	rq_clamp = READ_ONCE(uc_rq->value);
	/*
	 * Defensive programming: this should never happen. If it happens,
	 * e.g. due to future modification, warn and fixup the expected value.
	 */
	SCHED_WARN_ON(bucket->value > rq_clamp);
	if (bucket->value >= rq_clamp) {
		bkt_clamp = uclamp_rq_max_value(rq, clamp_id, uc_se->value);
		WRITE_ONCE(uc_rq->value, bkt_clamp);
	}
}

static inline void uclamp_rq_inc(struct rq *rq, struct task_struct *p)
{
	enum uclamp_id clamp_id;

	if (unlikely(!p->sched_class->uclamp_enabled))
		return;

	for_each_clamp_id(clamp_id)
		uclamp_rq_inc_id(rq, p, clamp_id);

	/* Reset clamp idle holding when there is one RUNNABLE task */
	if (rq->uclamp_flags & UCLAMP_FLAG_IDLE)
		rq->uclamp_flags &= ~UCLAMP_FLAG_IDLE;
}

static inline void uclamp_rq_dec(struct rq *rq, struct task_struct *p)
{
	enum uclamp_id clamp_id;

	if (unlikely(!p->sched_class->uclamp_enabled))
		return;

	for_each_clamp_id(clamp_id)
		uclamp_rq_dec_id(rq, p, clamp_id);
}

static inline void
uclamp_update_active(struct task_struct *p, enum uclamp_id clamp_id)
{
	struct rq_flags rf;
	struct rq *rq;

	/*
	 * Lock the task and the rq where the task is (or was) queued.
	 *
	 * We might lock the (previous) rq of a !RUNNABLE task, but that's the
	 * price to pay to safely serialize util_{min,max} updates with
	 * enqueues, dequeues and migration operations.
	 * This is the same locking schema used by __set_cpus_allowed_ptr().
	 */
	rq = task_rq_lock(p, &rf);

	/*
	 * Setting the clamp bucket is serialized by task_rq_lock().
	 * If the task is not yet RUNNABLE and its task_struct is not
	 * affecting a valid clamp bucket, the next time it's enqueued,
	 * it will already see the updated clamp bucket value.
	 */
	if (p->uclamp[clamp_id].active) {
		uclamp_rq_dec_id(rq, p, clamp_id);
		uclamp_rq_inc_id(rq, p, clamp_id);
	}

	task_rq_unlock(rq, p, &rf);
}

#ifdef CONFIG_UCLAMP_TASK_GROUP
static inline void
uclamp_update_active_tasks(struct cgroup_subsys_state *css,
			   unsigned int clamps)
{
	enum uclamp_id clamp_id;
	struct css_task_iter it;
	struct task_struct *p;

	css_task_iter_start(css, 0, &it);
	while ((p = css_task_iter_next(&it))) {
		for_each_clamp_id(clamp_id) {
			if ((0x1 << clamp_id) & clamps)
				uclamp_update_active(p, clamp_id);
		}
	}
	css_task_iter_end(&it);
}

static void cpu_util_update_eff(struct cgroup_subsys_state *css);
static void uclamp_update_root_tg(void)
{
	struct task_group *tg = &root_task_group;

	uclamp_se_set(&tg->uclamp_req[UCLAMP_MIN],
		      sysctl_sched_uclamp_util_min, false);
	uclamp_se_set(&tg->uclamp_req[UCLAMP_MAX],
		      sysctl_sched_uclamp_util_max, false);

	rcu_read_lock();
	cpu_util_update_eff(&root_task_group.css);
	rcu_read_unlock();
}
#else
static void uclamp_update_root_tg(void) { }
#endif

int sysctl_sched_uclamp_handler(struct ctl_table *table, int write,
				void *buffer, size_t *lenp, loff_t *ppos)
{
	bool update_root_tg = false;
	int old_min, old_max;
	int result;

	mutex_lock(&uclamp_mutex);
	old_min = sysctl_sched_uclamp_util_min;
	old_max = sysctl_sched_uclamp_util_max;

	result = proc_dointvec(table, write, buffer, lenp, ppos);
	if (result)
		goto undo;
	if (!write)
		goto done;

	if (sysctl_sched_uclamp_util_min > sysctl_sched_uclamp_util_max ||
	    sysctl_sched_uclamp_util_max > SCHED_CAPACITY_SCALE) {
		result = -EINVAL;
		goto undo;
	}

	if (old_min != sysctl_sched_uclamp_util_min) {
		uclamp_se_set(&uclamp_default[UCLAMP_MIN],
			      sysctl_sched_uclamp_util_min, false);
		update_root_tg = true;
	}
	if (old_max != sysctl_sched_uclamp_util_max) {
		uclamp_se_set(&uclamp_default[UCLAMP_MAX],
			      sysctl_sched_uclamp_util_max, false);
		update_root_tg = true;
	}

	if (update_root_tg)
		uclamp_update_root_tg();

	/*
	 * We update all RUNNABLE tasks only when task groups are in use.
	 * Otherwise, keep it simple and do just a lazy update at each next
	 * task enqueue time.
	 */

	goto done;

undo:
	sysctl_sched_uclamp_util_min = old_min;
	sysctl_sched_uclamp_util_max = old_max;
done:
	mutex_unlock(&uclamp_mutex);

	return result;
}

static int uclamp_validate(struct task_struct *p,
			   const struct sched_attr *attr)
{
	unsigned int lower_bound = p->uclamp_req[UCLAMP_MIN].value;
	unsigned int upper_bound = p->uclamp_req[UCLAMP_MAX].value;

	if (attr->sched_flags & SCHED_FLAG_UTIL_CLAMP_MIN)
		lower_bound = attr->sched_util_min;
	if (attr->sched_flags & SCHED_FLAG_UTIL_CLAMP_MAX)
		upper_bound = attr->sched_util_max;

	if (lower_bound > upper_bound)
		return -EINVAL;
	if (upper_bound > SCHED_CAPACITY_SCALE)
		return -EINVAL;

	return 0;
}

static void __setscheduler_uclamp(struct task_struct *p,
				  const struct sched_attr *attr)
{
	enum uclamp_id clamp_id;

	/*
	 * On scheduling class change, reset to default clamps for tasks
	 * without a task-specific value.
	 */
	for_each_clamp_id(clamp_id) {
		struct uclamp_se *uc_se = &p->uclamp_req[clamp_id];
		unsigned int clamp_value = uclamp_none(clamp_id);

		/* Keep using defined clamps across class changes */
		if (uc_se->user_defined)
			continue;

		/* By default, RT tasks always get 100% boost */
		if (unlikely(rt_task(p) && clamp_id == UCLAMP_MIN))
			clamp_value = uclamp_none(UCLAMP_MAX);

		uclamp_se_set(uc_se, clamp_value, false);
	}

	if (likely(!(attr->sched_flags & SCHED_FLAG_UTIL_CLAMP)))
		return;

	if (attr->sched_flags & SCHED_FLAG_UTIL_CLAMP_MIN) {
		uclamp_se_set(&p->uclamp_req[UCLAMP_MIN],
			      attr->sched_util_min, true);
	}

	if (attr->sched_flags & SCHED_FLAG_UTIL_CLAMP_MAX) {
		uclamp_se_set(&p->uclamp_req[UCLAMP_MAX],
			      attr->sched_util_max, true);
	}
}

static void uclamp_fork(struct task_struct *p)
{
	enum uclamp_id clamp_id;

	for_each_clamp_id(clamp_id)
		p->uclamp[clamp_id].active = false;

	if (likely(!p->sched_reset_on_fork))
		return;

	for_each_clamp_id(clamp_id) {
		uclamp_se_set(&p->uclamp_req[clamp_id],
			      uclamp_none(clamp_id), false);
	}
}

static void __init init_uclamp(void)
{
	struct uclamp_se uc_max = {};
	enum uclamp_id clamp_id;
	int cpu;

	mutex_init(&uclamp_mutex);

	for_each_possible_cpu(cpu) {
		memset(&cpu_rq(cpu)->uclamp, 0,
				sizeof(struct uclamp_rq)*UCLAMP_CNT);
		cpu_rq(cpu)->uclamp_flags = 0;
	}

	for_each_clamp_id(clamp_id) {
		uclamp_se_set(&init_task.uclamp_req[clamp_id],
			      uclamp_none(clamp_id), false);
	}

	/* System defaults allow max clamp values for both indexes */
	uclamp_se_set(&uc_max, uclamp_none(UCLAMP_MAX), false);
	for_each_clamp_id(clamp_id) {
		uclamp_default[clamp_id] = uc_max;
#ifdef CONFIG_UCLAMP_TASK_GROUP
		root_task_group.uclamp_req[clamp_id] = uc_max;
		root_task_group.uclamp[clamp_id] = uc_max;
#endif
	}
}

#else /* CONFIG_UCLAMP_TASK */
static inline void uclamp_rq_inc(struct rq *rq, struct task_struct *p) { }
static inline void uclamp_rq_dec(struct rq *rq, struct task_struct *p) { }
static inline int uclamp_validate(struct task_struct *p,
				  const struct sched_attr *attr)
{
	return -EOPNOTSUPP;
}
static void __setscheduler_uclamp(struct task_struct *p,
				  const struct sched_attr *attr) { }
static inline void uclamp_fork(struct task_struct *p) { }
static inline void init_uclamp(void) { }
#endif /* CONFIG_UCLAMP_TASK */

static inline void enqueue_task(struct rq *rq, struct task_struct *p, int flags)
{
	if (!(flags & ENQUEUE_NOCLOCK))
		update_rq_clock(rq);

	if (!(flags & ENQUEUE_RESTORE)) {
		sched_info_queued(rq, p);
		psi_enqueue(p, flags & ENQUEUE_WAKEUP);
	}

	uclamp_rq_inc(rq, p);
	p->sched_class->enqueue_task(rq, p, flags);
}

static inline void dequeue_task(struct rq *rq, struct task_struct *p, int flags)
{
	if (!(flags & DEQUEUE_NOCLOCK))
		update_rq_clock(rq);

	if (!(flags & DEQUEUE_SAVE)) {
		sched_info_dequeued(rq, p);
		psi_dequeue(p, flags & DEQUEUE_SLEEP);
	}

	uclamp_rq_dec(rq, p);
	p->sched_class->dequeue_task(rq, p, flags);
}

void activate_task(struct rq *rq, struct task_struct *p, int flags)
{
	enqueue_task(rq, p, flags);

	p->on_rq = TASK_ON_RQ_QUEUED;
}

void deactivate_task(struct rq *rq, struct task_struct *p, int flags)
{
	p->on_rq = (flags & DEQUEUE_SLEEP) ? 0 : TASK_ON_RQ_MIGRATING;

	dequeue_task(rq, p, flags);
}

/*
 * __normal_prio - return the priority that is based on the static prio
 */
static inline int __normal_prio(struct task_struct *p)
{
	return p->static_prio;
}

/*
 * Calculate the expected normal priority: i.e. priority
 * without taking RT-inheritance into account. Might be
 * boosted by interactivity modifiers. Changes upon fork,
 * setprio syscalls, and whenever the interactivity
 * estimator recalculates.
 */
static inline int normal_prio(struct task_struct *p)
{
	int prio;

	if (task_has_dl_policy(p))
		prio = MAX_DL_PRIO-1;
	else if (task_has_rt_policy(p))
		prio = MAX_RT_PRIO-1 - p->rt_priority;
	else
		prio = __normal_prio(p);
	return prio;
}

/*
 * Calculate the current priority, i.e. the priority
 * taken into account by the scheduler. This value might
 * be boosted by RT tasks, or might be boosted by
 * interactivity modifiers. Will be RT if the task got
 * RT-boosted. If not then it returns p->normal_prio.
 */
static int effective_prio(struct task_struct *p)
{
	p->normal_prio = normal_prio(p);
	/*
	 * If we are RT tasks or we were boosted to RT priority,
	 * keep the priority unchanged. Otherwise, update priority
	 * to the normal priority:
	 */
	if (!rt_prio(p->prio))
		return p->normal_prio;
	return p->prio;
}

/**
 * task_curr - is this task currently executing on a CPU?
 * @p: the task in question.
 *
 * Return: 1 if the task is currently executing. 0 otherwise.
 */
inline int task_curr(const struct task_struct *p)
{
	return cpu_curr(task_cpu(p)) == p;
}

/*
 * switched_from, switched_to and prio_changed must _NOT_ drop rq->lock,
 * use the balance_callback list if you want balancing.
 *
 * this means any call to check_class_changed() must be followed by a call to
 * balance_callback().
 */
static inline void check_class_changed(struct rq *rq, struct task_struct *p,
				       const struct sched_class *prev_class,
				       int oldprio)
{
	if (prev_class != p->sched_class) {
		if (prev_class->switched_from)
			prev_class->switched_from(rq, p);

		p->sched_class->switched_to(rq, p);
	} else if (oldprio != p->prio || dl_task(p))
		p->sched_class->prio_changed(rq, p, oldprio);
}

void check_preempt_curr(struct rq *rq, struct task_struct *p, int flags)
{
	const struct sched_class *class;

	if (p->sched_class == rq->curr->sched_class) {
		rq->curr->sched_class->check_preempt_curr(rq, p, flags);
	} else {
		for_each_class(class) {
			if (class == rq->curr->sched_class)
				break;
			if (class == p->sched_class) {
				resched_curr(rq);
				break;
			}
		}
	}

	/*
	 * A queue event has occurred, and we're going to schedule.  In
	 * this case, we can save a useless back to back clock update.
	 */
	if (task_on_rq_queued(rq->curr) && test_tsk_need_resched(rq->curr))
		rq_clock_skip_update(rq);
}

#ifdef CONFIG_SMP

/*
 * Per-CPU kthreads are allowed to run on !active && online CPUs, see
 * __set_cpus_allowed_ptr() and select_fallback_rq().
 */
static inline bool is_cpu_allowed(struct task_struct *p, int cpu)
{
	if (!cpumask_test_cpu(cpu, p->cpus_ptr))
		return false;

	if (is_per_cpu_kthread(p))
		return cpu_online(cpu);

	return cpu_active(cpu);
}

/*
 * This is how migration works:
 *
 * 1) we invoke migration_cpu_stop() on the target CPU using
 *    stop_one_cpu().
 * 2) stopper starts to run (implicitly forcing the migrated thread
 *    off the CPU)
 * 3) it checks whether the migrated task is still in the wrong runqueue.
 * 4) if it's in the wrong runqueue then the migration thread removes
 *    it and puts it into the right queue.
 * 5) stopper completes and stop_one_cpu() returns and the migration
 *    is done.
 */

/*
 * move_queued_task - move a queued task to new rq.
 *
 * Returns (locked) new rq. Old rq's lock is released.
 */
static struct rq *move_queued_task(struct rq *rq, struct rq_flags *rf,
				   struct task_struct *p, int new_cpu)
{
	lockdep_assert_held(&rq->lock);

	WRITE_ONCE(p->on_rq, TASK_ON_RQ_MIGRATING);
	dequeue_task(rq, p, DEQUEUE_NOCLOCK);
	set_task_cpu(p, new_cpu);
	rq_unlock(rq, rf);

	rq = cpu_rq(new_cpu);

	rq_lock(rq, rf);
	BUG_ON(task_cpu(p) != new_cpu);
	enqueue_task(rq, p, 0);
	p->on_rq = TASK_ON_RQ_QUEUED;
	check_preempt_curr(rq, p, 0);

	return rq;
}

struct migration_arg {
	struct task_struct *task;
	int dest_cpu;
};

/*
 * Move (not current) task off this CPU, onto the destination CPU. We're doing
 * this because either it can't run here any more (set_cpus_allowed()
 * away from this CPU, or CPU going down), or because we're
 * attempting to rebalance this task on exec (sched_exec).
 *
 * So we race with normal scheduler movements, but that's OK, as long
 * as the task is no longer on this CPU.
 */
static struct rq *__migrate_task(struct rq *rq, struct rq_flags *rf,
				 struct task_struct *p, int dest_cpu)
{
	/* Affinity changed (again). */
	if (!is_cpu_allowed(p, dest_cpu))
		return rq;

	update_rq_clock(rq);
	rq = move_queued_task(rq, rf, p, dest_cpu);

	return rq;
}

/*
 * migration_cpu_stop - this will be executed by a highprio stopper thread
 * and performs thread migration by bumping thread off CPU then
 * 'pushing' onto another runqueue.
 */
static int migration_cpu_stop(void *data)
{
	struct migration_arg *arg = data;
	struct task_struct *p = arg->task;
	struct rq *rq = this_rq();
	struct rq_flags rf;

	/*
	 * The original target CPU might have gone down and we might
	 * be on another CPU but it doesn't matter.
	 */
	local_irq_disable();
	/*
	 * We need to explicitly wake pending tasks before running
	 * __migrate_task() such that we will not miss enforcing cpus_ptr
	 * during wakeups, see set_cpus_allowed_ptr()'s TASK_WAKING test.
	 */
	flush_smp_call_function_from_idle();

	raw_spin_lock(&p->pi_lock);
	rq_lock(rq, &rf);
	/*
	 * If task_rq(p) != rq, it cannot be migrated here, because we're
	 * holding rq->lock, if p->on_rq == 0 it cannot get enqueued because
	 * we're holding p->pi_lock.
	 */
	if (task_rq(p) == rq) {
		if (task_on_rq_queued(p))
			rq = __migrate_task(rq, &rf, p, arg->dest_cpu);
		else
			p->wake_cpu = arg->dest_cpu;
	}
	rq_unlock(rq, &rf);
	raw_spin_unlock(&p->pi_lock);

	local_irq_enable();
	return 0;
}

/*
 * sched_class::set_cpus_allowed must do the below, but is not required to
 * actually call this function.
 */
void set_cpus_allowed_common(struct task_struct *p, const struct cpumask *new_mask)
{
	cpumask_copy(&p->cpus_mask, new_mask);
	p->nr_cpus_allowed = cpumask_weight(new_mask);
}

void do_set_cpus_allowed(struct task_struct *p, const struct cpumask *new_mask)
{
	struct rq *rq = task_rq(p);
	bool queued, running;

	lockdep_assert_held(&p->pi_lock);

	queued = task_on_rq_queued(p);
	running = task_current(rq, p);

	if (queued) {
		/*
		 * Because __kthread_bind() calls this on blocked tasks without
		 * holding rq->lock.
		 */
		lockdep_assert_held(&rq->lock);
		dequeue_task(rq, p, DEQUEUE_SAVE | DEQUEUE_NOCLOCK);
	}
	if (running)
		put_prev_task(rq, p);

	p->sched_class->set_cpus_allowed(p, new_mask);

	if (queued)
		enqueue_task(rq, p, ENQUEUE_RESTORE | ENQUEUE_NOCLOCK);
	if (running)
		set_next_task(rq, p);
}

/*
 * Change a given task's CPU affinity. Migrate the thread to a
 * proper CPU and schedule it away if the CPU it's executing on
 * is removed from the allowed bitmask.
 *
 * NOTE: the caller must have a valid reference to the task, the
 * task must not exit() & deallocate itself prematurely. The
 * call is not atomic; no spinlocks may be held.
 */
static int __set_cpus_allowed_ptr(struct task_struct *p,
				  const struct cpumask *new_mask, bool check)
{
	const struct cpumask *cpu_valid_mask = cpu_active_mask;
	unsigned int dest_cpu;
	struct rq_flags rf;
	struct rq *rq;
	int ret = 0;

	rq = task_rq_lock(p, &rf);
	update_rq_clock(rq);

	if (p->flags & PF_KTHREAD) {
		/*
		 * Kernel threads are allowed on online && !active CPUs
		 */
		cpu_valid_mask = cpu_online_mask;
	}

	/*
	 * Must re-check here, to close a race against __kthread_bind(),
	 * sched_setaffinity() is not guaranteed to observe the flag.
	 */
	if (check && (p->flags & PF_NO_SETAFFINITY)) {
		ret = -EINVAL;
		goto out;
	}

	if (cpumask_equal(&p->cpus_mask, new_mask))
		goto out;

	/*
	 * Picking a ~random cpu helps in cases where we are changing affinity
	 * for groups of tasks (ie. cpuset), so that load balancing is not
	 * immediately required to distribute the tasks within their new mask.
	 */
	dest_cpu = cpumask_any_and_distribute(cpu_valid_mask, new_mask);
	if (dest_cpu >= nr_cpu_ids) {
		ret = -EINVAL;
		goto out;
	}

	do_set_cpus_allowed(p, new_mask);

	if (p->flags & PF_KTHREAD) {
		/*
		 * For kernel threads that do indeed end up on online &&
		 * !active we want to ensure they are strict per-CPU threads.
		 */
		WARN_ON(cpumask_intersects(new_mask, cpu_online_mask) &&
			!cpumask_intersects(new_mask, cpu_active_mask) &&
			p->nr_cpus_allowed != 1);
	}

	/* Can the task run on the task's current CPU? If so, we're done */
	if (cpumask_test_cpu(task_cpu(p), new_mask))
		goto out;

	if (task_running(rq, p) || p->state == TASK_WAKING) {
		struct migration_arg arg = { p, dest_cpu };
		/* Need help from migration thread: drop lock and wait. */
		task_rq_unlock(rq, p, &rf);
		stop_one_cpu(cpu_of(rq), migration_cpu_stop, &arg);
		return 0;
	} else if (task_on_rq_queued(p)) {
		/*
		 * OK, since we're going to drop the lock immediately
		 * afterwards anyway.
		 */
		rq = move_queued_task(rq, &rf, p, dest_cpu);
	}
out:
	task_rq_unlock(rq, p, &rf);

	return ret;
}

int set_cpus_allowed_ptr(struct task_struct *p, const struct cpumask *new_mask)
{
	return __set_cpus_allowed_ptr(p, new_mask, false);
}
EXPORT_SYMBOL_GPL(set_cpus_allowed_ptr);

void set_task_cpu(struct task_struct *p, unsigned int new_cpu)
{
#ifdef CONFIG_SCHED_DEBUG
	/*
	 * We should never call set_task_cpu() on a blocked task,
	 * ttwu() will sort out the placement.
	 */
	WARN_ON_ONCE(p->state != TASK_RUNNING && p->state != TASK_WAKING &&
			!p->on_rq);

	/*
	 * Migrating fair class task must have p->on_rq = TASK_ON_RQ_MIGRATING,
	 * because schedstat_wait_{start,end} rebase migrating task's wait_start
	 * time relying on p->on_rq.
	 */
	WARN_ON_ONCE(p->state == TASK_RUNNING &&
		     p->sched_class == &fair_sched_class &&
		     (p->on_rq && !task_on_rq_migrating(p)));

#ifdef CONFIG_LOCKDEP
	/*
	 * The caller should hold either p->pi_lock or rq->lock, when changing
	 * a task's CPU. ->pi_lock for waking tasks, rq->lock for runnable tasks.
	 *
	 * sched_move_task() holds both and thus holding either pins the cgroup,
	 * see task_group().
	 *
	 * Furthermore, all task_rq users should acquire both locks, see
	 * task_rq_lock().
	 */
	WARN_ON_ONCE(debug_locks && !(lockdep_is_held(&p->pi_lock) ||
				      lockdep_is_held(&task_rq(p)->lock)));
#endif
	/*
	 * Clearly, migrating tasks to offline CPUs is a fairly daft thing.
	 */
	WARN_ON_ONCE(!cpu_online(new_cpu));
#endif

	trace_sched_migrate_task(p, new_cpu);

	if (task_cpu(p) != new_cpu) {
		if (p->sched_class->migrate_task_rq)
			p->sched_class->migrate_task_rq(p, new_cpu);
		p->se.nr_migrations++;
		rseq_migrate(p);
		perf_event_task_migrate(p);
	}

	__set_task_cpu(p, new_cpu);
}

#ifdef CONFIG_NUMA_BALANCING
static void __migrate_swap_task(struct task_struct *p, int cpu)
{
	if (task_on_rq_queued(p)) {
		struct rq *src_rq, *dst_rq;
		struct rq_flags srf, drf;

		src_rq = task_rq(p);
		dst_rq = cpu_rq(cpu);

		rq_pin_lock(src_rq, &srf);
		rq_pin_lock(dst_rq, &drf);

		deactivate_task(src_rq, p, 0);
		set_task_cpu(p, cpu);
		activate_task(dst_rq, p, 0);
		check_preempt_curr(dst_rq, p, 0);

		rq_unpin_lock(dst_rq, &drf);
		rq_unpin_lock(src_rq, &srf);

	} else {
		/*
		 * Task isn't running anymore; make it appear like we migrated
		 * it before it went to sleep. This means on wakeup we make the
		 * previous CPU our target instead of where it really is.
		 */
		p->wake_cpu = cpu;
	}
}

struct migration_swap_arg {
	struct task_struct *src_task, *dst_task;
	int src_cpu, dst_cpu;
};

static int migrate_swap_stop(void *data)
{
	struct migration_swap_arg *arg = data;
	struct rq *src_rq, *dst_rq;
	int ret = -EAGAIN;

	if (!cpu_active(arg->src_cpu) || !cpu_active(arg->dst_cpu))
		return -EAGAIN;

	src_rq = cpu_rq(arg->src_cpu);
	dst_rq = cpu_rq(arg->dst_cpu);

	double_raw_lock(&arg->src_task->pi_lock,
			&arg->dst_task->pi_lock);
	double_rq_lock(src_rq, dst_rq);

	if (task_cpu(arg->dst_task) != arg->dst_cpu)
		goto unlock;

	if (task_cpu(arg->src_task) != arg->src_cpu)
		goto unlock;

	if (!cpumask_test_cpu(arg->dst_cpu, arg->src_task->cpus_ptr))
		goto unlock;

	if (!cpumask_test_cpu(arg->src_cpu, arg->dst_task->cpus_ptr))
		goto unlock;

	__migrate_swap_task(arg->src_task, arg->dst_cpu);
	__migrate_swap_task(arg->dst_task, arg->src_cpu);

	ret = 0;

unlock:
	double_rq_unlock(src_rq, dst_rq);
	raw_spin_unlock(&arg->dst_task->pi_lock);
	raw_spin_unlock(&arg->src_task->pi_lock);

	return ret;
}

/*
 * Cross migrate two tasks
 */
int migrate_swap(struct task_struct *cur, struct task_struct *p,
		int target_cpu, int curr_cpu)
{
	struct migration_swap_arg arg;
	int ret = -EINVAL;

	arg = (struct migration_swap_arg){
		.src_task = cur,
		.src_cpu = curr_cpu,
		.dst_task = p,
		.dst_cpu = target_cpu,
	};

	if (arg.src_cpu == arg.dst_cpu)
		goto out;

	/*
	 * These three tests are all lockless; this is OK since all of them
	 * will be re-checked with proper locks held further down the line.
	 */
	if (!cpu_active(arg.src_cpu) || !cpu_active(arg.dst_cpu))
		goto out;

	if (!cpumask_test_cpu(arg.dst_cpu, arg.src_task->cpus_ptr))
		goto out;

	if (!cpumask_test_cpu(arg.src_cpu, arg.dst_task->cpus_ptr))
		goto out;

	trace_sched_swap_numa(cur, arg.src_cpu, p, arg.dst_cpu);
	ret = stop_two_cpus(arg.dst_cpu, arg.src_cpu, migrate_swap_stop, &arg);

out:
	return ret;
}
#endif /* CONFIG_NUMA_BALANCING */

/*
 * wait_task_inactive - wait for a thread to unschedule.
 *
 * If @match_state is nonzero, it's the @p->state value just checked and
 * not expected to change.  If it changes, i.e. @p might have woken up,
 * then return zero.  When we succeed in waiting for @p to be off its CPU,
 * we return a positive number (its total switch count).  If a second call
 * a short while later returns the same number, the caller can be sure that
 * @p has remained unscheduled the whole time.
 *
 * The caller must ensure that the task *will* unschedule sometime soon,
 * else this function might spin for a *long* time. This function can't
 * be called with interrupts off, or it may introduce deadlock with
 * smp_call_function() if an IPI is sent by the same process we are
 * waiting to become inactive.
 */
unsigned long wait_task_inactive(struct task_struct *p, long match_state)
{
	int running, queued;
	struct rq_flags rf;
	unsigned long ncsw;
	struct rq *rq;

	for (;;) {
		/*
		 * We do the initial early heuristics without holding
		 * any task-queue locks at all. We'll only try to get
		 * the runqueue lock when things look like they will
		 * work out!
		 */
		rq = task_rq(p);

		/*
		 * If the task is actively running on another CPU
		 * still, just relax and busy-wait without holding
		 * any locks.
		 *
		 * NOTE! Since we don't hold any locks, it's not
		 * even sure that "rq" stays as the right runqueue!
		 * But we don't care, since "task_running()" will
		 * return false if the runqueue has changed and p
		 * is actually now running somewhere else!
		 */
		while (task_running(rq, p)) {
			if (match_state && unlikely(p->state != match_state))
				return 0;
			cpu_relax();
		}

		/*
		 * Ok, time to look more closely! We need the rq
		 * lock now, to be *sure*. If we're wrong, we'll
		 * just go back and repeat.
		 */
		rq = task_rq_lock(p, &rf);
		trace_sched_wait_task(p);
		running = task_running(rq, p);
		queued = task_on_rq_queued(p);
		ncsw = 0;
		if (!match_state || p->state == match_state)
			ncsw = p->nvcsw | LONG_MIN; /* sets MSB */
		task_rq_unlock(rq, p, &rf);

		/*
		 * If it changed from the expected state, bail out now.
		 */
		if (unlikely(!ncsw))
			break;

		/*
		 * Was it really running after all now that we
		 * checked with the proper locks actually held?
		 *
		 * Oops. Go back and try again..
		 */
		if (unlikely(running)) {
			cpu_relax();
			continue;
		}

		/*
		 * It's not enough that it's not actively running,
		 * it must be off the runqueue _entirely_, and not
		 * preempted!
		 *
		 * So if it was still runnable (but just not actively
		 * running right now), it's preempted, and we should
		 * yield - it could be a while.
		 */
		if (unlikely(queued)) {
			ktime_t to = NSEC_PER_SEC / HZ;

			set_current_state(TASK_UNINTERRUPTIBLE);
			schedule_hrtimeout(&to, HRTIMER_MODE_REL);
			continue;
		}

		/*
		 * Ahh, all good. It wasn't running, and it wasn't
		 * runnable, which means that it will never become
		 * running in the future either. We're all done!
		 */
		break;
	}

	return ncsw;
}

/***
 * kick_process - kick a running thread to enter/exit the kernel
 * @p: the to-be-kicked thread
 *
 * Cause a process which is running on another CPU to enter
 * kernel-mode, without any delay. (to get signals handled.)
 *
 * NOTE: this function doesn't have to take the runqueue lock,
 * because all it wants to ensure is that the remote task enters
 * the kernel. If the IPI races and the task has been migrated
 * to another CPU then no harm is done and the purpose has been
 * achieved as well.
 */
void kick_process(struct task_struct *p)
{
	int cpu;

	preempt_disable();
	cpu = task_cpu(p);
	if ((cpu != smp_processor_id()) && task_curr(p))
		smp_send_reschedule(cpu);
	preempt_enable();
}
EXPORT_SYMBOL_GPL(kick_process);

/*
 * ->cpus_ptr is protected by both rq->lock and p->pi_lock
 *
 * A few notes on cpu_active vs cpu_online:
 *
 *  - cpu_active must be a subset of cpu_online
 *
 *  - on CPU-up we allow per-CPU kthreads on the online && !active CPU,
 *    see __set_cpus_allowed_ptr(). At this point the newly online
 *    CPU isn't yet part of the sched domains, and balancing will not
 *    see it.
 *
 *  - on CPU-down we clear cpu_active() to mask the sched domains and
 *    avoid the load balancer to place new tasks on the to be removed
 *    CPU. Existing tasks will remain running there and will be taken
 *    off.
 *
 * This means that fallback selection must not select !active CPUs.
 * And can assume that any active CPU must be online. Conversely
 * select_task_rq() below may allow selection of !active CPUs in order
 * to satisfy the above rules.
 */
static int select_fallback_rq(int cpu, struct task_struct *p)
{
	int nid = cpu_to_node(cpu);
	const struct cpumask *nodemask = NULL;
	enum { cpuset, possible, fail } state = cpuset;
	int dest_cpu;

	/*
	 * If the node that the CPU is on has been offlined, cpu_to_node()
	 * will return -1. There is no CPU on the node, and we should
	 * select the CPU on the other node.
	 */
	if (nid != -1) {
		nodemask = cpumask_of_node(nid);

		/* Look for allowed, online CPU in same node. */
		for_each_cpu(dest_cpu, nodemask) {
			if (!cpu_active(dest_cpu))
				continue;
			if (cpumask_test_cpu(dest_cpu, p->cpus_ptr))
				return dest_cpu;
		}
	}

	for (;;) {
		/* Any allowed, online CPU? */
		for_each_cpu(dest_cpu, p->cpus_ptr) {
			if (!is_cpu_allowed(p, dest_cpu))
				continue;

			goto out;
		}

		/* No more Mr. Nice Guy. */
		switch (state) {
		case cpuset:
			if (IS_ENABLED(CONFIG_CPUSETS)) {
				cpuset_cpus_allowed_fallback(p);
				state = possible;
				break;
			}
			/* Fall-through */
		case possible:
			do_set_cpus_allowed(p, cpu_possible_mask);
			state = fail;
			break;

		case fail:
			BUG();
			break;
		}
	}

out:
	if (state != cpuset) {
		/*
		 * Don't tell them about moving exiting tasks or
		 * kernel threads (both mm NULL), since they never
		 * leave kernel.
		 */
		if (p->mm && printk_ratelimit()) {
			printk_deferred("process %d (%s) no longer affine to cpu%d\n",
					task_pid_nr(p), p->comm, cpu);
		}
	}

	return dest_cpu;
}

/*
 * The caller (fork, wakeup) owns p->pi_lock, ->cpus_ptr is stable.
 */
static inline
int select_task_rq(struct task_struct *p, int cpu, int sd_flags, int wake_flags)
{
	lockdep_assert_held(&p->pi_lock);

	if (p->nr_cpus_allowed > 1)
		cpu = p->sched_class->select_task_rq(p, cpu, sd_flags, wake_flags);
	else
		cpu = cpumask_any(p->cpus_ptr);

	/*
	 * In order not to call set_task_cpu() on a blocking task we need
	 * to rely on ttwu() to place the task on a valid ->cpus_ptr
	 * CPU.
	 *
	 * Since this is common to all placement strategies, this lives here.
	 *
	 * [ this allows ->select_task() to simply return task_cpu(p) and
	 *   not worry about this generic constraint ]
	 */
	if (unlikely(!is_cpu_allowed(p, cpu)))
		cpu = select_fallback_rq(task_cpu(p), p);

	return cpu;
}

void sched_set_stop_task(int cpu, struct task_struct *stop)
{
	struct sched_param param = { .sched_priority = MAX_RT_PRIO - 1 };
	struct task_struct *old_stop = cpu_rq(cpu)->stop;

	if (stop) {
		/*
		 * Make it appear like a SCHED_FIFO task, its something
		 * userspace knows about and won't get confused about.
		 *
		 * Also, it will make PI more or less work without too
		 * much confusion -- but then, stop work should not
		 * rely on PI working anyway.
		 */
		sched_setscheduler_nocheck(stop, SCHED_FIFO, &param);

		stop->sched_class = &stop_sched_class;
	}

	cpu_rq(cpu)->stop = stop;

	if (old_stop) {
		/*
		 * Reset it back to a normal scheduling class so that
		 * it can die in pieces.
		 */
		old_stop->sched_class = &rt_sched_class;
	}
}

#else

static inline int __set_cpus_allowed_ptr(struct task_struct *p,
					 const struct cpumask *new_mask, bool check)
{
	return set_cpus_allowed_ptr(p, new_mask);
}

#endif /* CONFIG_SMP */

static void
ttwu_stat(struct task_struct *p, int cpu, int wake_flags)
{
	struct rq *rq;

	if (!schedstat_enabled())
		return;

	rq = this_rq();

#ifdef CONFIG_SMP
	if (cpu == rq->cpu) {
		__schedstat_inc(rq->ttwu_local);
		__schedstat_inc(p->se.statistics.nr_wakeups_local);
	} else {
		struct sched_domain *sd;

		__schedstat_inc(p->se.statistics.nr_wakeups_remote);
		rcu_read_lock();
		for_each_domain(rq->cpu, sd) {
			if (cpumask_test_cpu(cpu, sched_domain_span(sd))) {
				__schedstat_inc(sd->ttwu_wake_remote);
				break;
			}
		}
		rcu_read_unlock();
	}

	if (wake_flags & WF_MIGRATED)
		__schedstat_inc(p->se.statistics.nr_wakeups_migrate);
#endif /* CONFIG_SMP */

	__schedstat_inc(rq->ttwu_count);
	__schedstat_inc(p->se.statistics.nr_wakeups);

	if (wake_flags & WF_SYNC)
		__schedstat_inc(p->se.statistics.nr_wakeups_sync);
}

/*
 * Mark the task runnable and perform wakeup-preemption.
 */
static void ttwu_do_wakeup(struct rq *rq, struct task_struct *p, int wake_flags,
			   struct rq_flags *rf)
{
	check_preempt_curr(rq, p, wake_flags);
	p->state = TASK_RUNNING;
	trace_sched_wakeup(p);

#ifdef CONFIG_SMP
	if (p->sched_class->task_woken) {
		/*
		 * Our task @p is fully woken up and running; so its safe to
		 * drop the rq->lock, hereafter rq is only used for statistics.
		 */
		rq_unpin_lock(rq, rf);
		p->sched_class->task_woken(rq, p);
		rq_repin_lock(rq, rf);
	}

	if (rq->idle_stamp) {
		u64 delta = rq_clock(rq) - rq->idle_stamp;
		u64 max = 2*rq->max_idle_balance_cost;

		update_avg(&rq->avg_idle, delta);

		if (rq->avg_idle > max)
			rq->avg_idle = max;

		rq->idle_stamp = 0;
	}
#endif
}

static void
ttwu_do_activate(struct rq *rq, struct task_struct *p, int wake_flags,
		 struct rq_flags *rf)
{
	int en_flags = ENQUEUE_WAKEUP | ENQUEUE_NOCLOCK;

	lockdep_assert_held(&rq->lock);

	if (p->sched_contributes_to_load)
		rq->nr_uninterruptible--;

#ifdef CONFIG_SMP
	if (wake_flags & WF_MIGRATED)
		en_flags |= ENQUEUE_MIGRATED;
#endif

	activate_task(rq, p, en_flags);
	ttwu_do_wakeup(rq, p, wake_flags, rf);
}

/*
 * Called in case the task @p isn't fully descheduled from its runqueue,
 * in this case we must do a remote wakeup. Its a 'light' wakeup though,
 * since all we need to do is flip p->state to TASK_RUNNING, since
 * the task is still ->on_rq.
 */
static int ttwu_remote(struct task_struct *p, int wake_flags)
{
	struct rq_flags rf;
	struct rq *rq;
	int ret = 0;

	rq = __task_rq_lock(p, &rf);
	if (task_on_rq_queued(p)) {
		/* check_preempt_curr() may use rq clock */
		update_rq_clock(rq);
		ttwu_do_wakeup(rq, p, wake_flags, &rf);
		ret = 1;
	}
	__task_rq_unlock(rq, &rf);

	return ret;
}

#ifdef CONFIG_SMP
void sched_ttwu_pending(void *arg)
{
	struct llist_node *llist = arg;
	struct rq *rq = this_rq();
	struct task_struct *p, *t;
	struct rq_flags rf;

	if (!llist)
		return;

	/*
	 * rq::ttwu_pending racy indication of out-standing wakeups.
	 * Races such that false-negatives are possible, since they
	 * are shorter lived that false-positives would be.
	 */
	WRITE_ONCE(rq->ttwu_pending, 0);

	rq_lock_irqsave(rq, &rf);
	update_rq_clock(rq);

	llist_for_each_entry_safe(p, t, llist, wake_entry.llist) {
		if (WARN_ON_ONCE(p->on_cpu))
			smp_cond_load_acquire(&p->on_cpu, !VAL);

		if (WARN_ON_ONCE(task_cpu(p) != cpu_of(rq)))
			set_task_cpu(p, cpu_of(rq));

		ttwu_do_activate(rq, p, p->sched_remote_wakeup ? WF_MIGRATED : 0, &rf);
	}

	rq_unlock_irqrestore(rq, &rf);
}

void send_call_function_single_ipi(int cpu)
{
	struct rq *rq = cpu_rq(cpu);

	if (!set_nr_if_polling(rq->idle))
		arch_send_call_function_single_ipi(cpu);
	else
		trace_sched_wake_idle_without_ipi(cpu);
}

/*
 * Queue a task on the target CPUs wake_list and wake the CPU via IPI if
 * necessary. The wakee CPU on receipt of the IPI will queue the task
 * via sched_ttwu_wakeup() for activation so the wakee incurs the cost
 * of the wakeup instead of the waker.
 */
static void __ttwu_queue_wakelist(struct task_struct *p, int cpu, int wake_flags)
{
	struct rq *rq = cpu_rq(cpu);

	p->sched_remote_wakeup = !!(wake_flags & WF_MIGRATED);

	WRITE_ONCE(rq->ttwu_pending, 1);
<<<<<<< HEAD
	__smp_call_single_queue(cpu, &p->wake_entry);
=======
	__smp_call_single_queue(cpu, &p->wake_entry.llist);
>>>>>>> 84569f32
}

void wake_up_if_idle(int cpu)
{
	struct rq *rq = cpu_rq(cpu);
	struct rq_flags rf;

	rcu_read_lock();

	if (!is_idle_task(rcu_dereference(rq->curr)))
		goto out;

	if (set_nr_if_polling(rq->idle)) {
		trace_sched_wake_idle_without_ipi(cpu);
	} else {
		rq_lock_irqsave(rq, &rf);
		if (is_idle_task(rq->curr))
			smp_send_reschedule(cpu);
		/* Else CPU is not idle, do nothing here: */
		rq_unlock_irqrestore(rq, &rf);
	}

out:
	rcu_read_unlock();
}

bool cpus_share_cache(int this_cpu, int that_cpu)
{
	return per_cpu(sd_llc_id, this_cpu) == per_cpu(sd_llc_id, that_cpu);
}

static inline bool ttwu_queue_cond(int cpu, int wake_flags)
{
	/*
	 * If the CPU does not share cache, then queue the task on the
	 * remote rqs wakelist to avoid accessing remote data.
	 */
	if (!cpus_share_cache(smp_processor_id(), cpu))
		return true;

	/*
	 * If the task is descheduling and the only running task on the
	 * CPU then use the wakelist to offload the task activation to
	 * the soon-to-be-idle CPU as the current CPU is likely busy.
	 * nr_running is checked to avoid unnecessary task stacking.
	 */
<<<<<<< HEAD
	if ((wake_flags & WF_ON_RQ) && cpu_rq(cpu)->nr_running <= 1)
=======
	if ((wake_flags & WF_ON_CPU) && cpu_rq(cpu)->nr_running <= 1)
>>>>>>> 84569f32
		return true;

	return false;
}

static bool ttwu_queue_wakelist(struct task_struct *p, int cpu, int wake_flags)
{
	if (sched_feat(TTWU_QUEUE) && ttwu_queue_cond(cpu, wake_flags)) {
<<<<<<< HEAD
=======
		if (WARN_ON_ONCE(cpu == smp_processor_id()))
			return false;

>>>>>>> 84569f32
		sched_clock_cpu(cpu); /* Sync clocks across CPUs */
		__ttwu_queue_wakelist(p, cpu, wake_flags);
		return true;
	}

	return false;
}
#endif /* CONFIG_SMP */

static void ttwu_queue(struct task_struct *p, int cpu, int wake_flags)
{
	struct rq *rq = cpu_rq(cpu);
	struct rq_flags rf;

#if defined(CONFIG_SMP)
	if (ttwu_queue_wakelist(p, cpu, wake_flags))
		return;
#endif

	rq_lock(rq, &rf);
	update_rq_clock(rq);
	ttwu_do_activate(rq, p, wake_flags, &rf);
	rq_unlock(rq, &rf);
}

/*
 * Notes on Program-Order guarantees on SMP systems.
 *
 *  MIGRATION
 *
 * The basic program-order guarantee on SMP systems is that when a task [t]
 * migrates, all its activity on its old CPU [c0] happens-before any subsequent
 * execution on its new CPU [c1].
 *
 * For migration (of runnable tasks) this is provided by the following means:
 *
 *  A) UNLOCK of the rq(c0)->lock scheduling out task t
 *  B) migration for t is required to synchronize *both* rq(c0)->lock and
 *     rq(c1)->lock (if not at the same time, then in that order).
 *  C) LOCK of the rq(c1)->lock scheduling in task
 *
 * Release/acquire chaining guarantees that B happens after A and C after B.
 * Note: the CPU doing B need not be c0 or c1
 *
 * Example:
 *
 *   CPU0            CPU1            CPU2
 *
 *   LOCK rq(0)->lock
 *   sched-out X
 *   sched-in Y
 *   UNLOCK rq(0)->lock
 *
 *                                   LOCK rq(0)->lock // orders against CPU0
 *                                   dequeue X
 *                                   UNLOCK rq(0)->lock
 *
 *                                   LOCK rq(1)->lock
 *                                   enqueue X
 *                                   UNLOCK rq(1)->lock
 *
 *                   LOCK rq(1)->lock // orders against CPU2
 *                   sched-out Z
 *                   sched-in X
 *                   UNLOCK rq(1)->lock
 *
 *
 *  BLOCKING -- aka. SLEEP + WAKEUP
 *
 * For blocking we (obviously) need to provide the same guarantee as for
 * migration. However the means are completely different as there is no lock
 * chain to provide order. Instead we do:
 *
 *   1) smp_store_release(X->on_cpu, 0)
 *   2) smp_cond_load_acquire(!X->on_cpu)
 *
 * Example:
 *
 *   CPU0 (schedule)  CPU1 (try_to_wake_up) CPU2 (schedule)
 *
 *   LOCK rq(0)->lock LOCK X->pi_lock
 *   dequeue X
 *   sched-out X
 *   smp_store_release(X->on_cpu, 0);
 *
 *                    smp_cond_load_acquire(&X->on_cpu, !VAL);
 *                    X->state = WAKING
 *                    set_task_cpu(X,2)
 *
 *                    LOCK rq(2)->lock
 *                    enqueue X
 *                    X->state = RUNNING
 *                    UNLOCK rq(2)->lock
 *
 *                                          LOCK rq(2)->lock // orders against CPU1
 *                                          sched-out Z
 *                                          sched-in X
 *                                          UNLOCK rq(2)->lock
 *
 *                    UNLOCK X->pi_lock
 *   UNLOCK rq(0)->lock
 *
 *
 * However, for wakeups there is a second guarantee we must provide, namely we
 * must ensure that CONDITION=1 done by the caller can not be reordered with
 * accesses to the task state; see try_to_wake_up() and set_current_state().
 */

/**
 * try_to_wake_up - wake up a thread
 * @p: the thread to be awakened
 * @state: the mask of task states that can be woken
 * @wake_flags: wake modifier flags (WF_*)
 *
 * If (@state & @p->state) @p->state = TASK_RUNNING.
 *
 * If the task was not queued/runnable, also place it back on a runqueue.
 *
 * Atomic against schedule() which would dequeue a task, also see
 * set_current_state().
 *
 * This function executes a full memory barrier before accessing the task
 * state; see set_current_state().
 *
 * Return: %true if @p->state changes (an actual wakeup was done),
 *	   %false otherwise.
 */
static int
try_to_wake_up(struct task_struct *p, unsigned int state, int wake_flags)
{
	unsigned long flags;
	int cpu, success = 0;

	preempt_disable();
	if (p == current) {
		/*
		 * We're waking current, this means 'p->on_rq' and 'task_cpu(p)
		 * == smp_processor_id()'. Together this means we can special
		 * case the whole 'p->on_rq && ttwu_remote()' case below
		 * without taking any locks.
		 *
		 * In particular:
		 *  - we rely on Program-Order guarantees for all the ordering,
		 *  - we're serialized against set_special_state() by virtue of
		 *    it disabling IRQs (this allows not taking ->pi_lock).
		 */
		if (!(p->state & state))
			goto out;

		success = 1;
		trace_sched_waking(p);
		p->state = TASK_RUNNING;
		trace_sched_wakeup(p);
		goto out;
	}

	/*
	 * If we are going to wake up a thread waiting for CONDITION we
	 * need to ensure that CONDITION=1 done by the caller can not be
	 * reordered with p->state check below. This pairs with mb() in
	 * set_current_state() the waiting thread does.
	 */
	raw_spin_lock_irqsave(&p->pi_lock, flags);
	smp_mb__after_spinlock();
	if (!(p->state & state))
		goto unlock;

	trace_sched_waking(p);

	/* We're going to change ->state: */
	success = 1;

	/*
	 * Ensure we load p->on_rq _after_ p->state, otherwise it would
	 * be possible to, falsely, observe p->on_rq == 0 and get stuck
	 * in smp_cond_load_acquire() below.
	 *
	 * sched_ttwu_pending()			try_to_wake_up()
	 *   STORE p->on_rq = 1			  LOAD p->state
	 *   UNLOCK rq->lock
	 *
	 * __schedule() (switch to task 'p')
	 *   LOCK rq->lock			  smp_rmb();
	 *   smp_mb__after_spinlock();
	 *   UNLOCK rq->lock
	 *
	 * [task p]
	 *   STORE p->state = UNINTERRUPTIBLE	  LOAD p->on_rq
	 *
	 * Pairs with the LOCK+smp_mb__after_spinlock() on rq->lock in
	 * __schedule().  See the comment for smp_mb__after_spinlock().
	 *
	 * A similar smb_rmb() lives in try_invoke_on_locked_down_task().
	 */
	smp_rmb();
	if (READ_ONCE(p->on_rq) && ttwu_remote(p, wake_flags))
		goto unlock;

	if (p->in_iowait) {
		delayacct_blkio_end(p);
		atomic_dec(&task_rq(p)->nr_iowait);
	}

#ifdef CONFIG_SMP
	p->sched_contributes_to_load = !!task_contributes_to_load(p);
	p->state = TASK_WAKING;

	/*
	 * Ensure we load p->on_cpu _after_ p->on_rq, otherwise it would be
	 * possible to, falsely, observe p->on_cpu == 0.
	 *
	 * One must be running (->on_cpu == 1) in order to remove oneself
	 * from the runqueue.
	 *
	 * __schedule() (switch to task 'p')	try_to_wake_up()
	 *   STORE p->on_cpu = 1		  LOAD p->on_rq
	 *   UNLOCK rq->lock
	 *
	 * __schedule() (put 'p' to sleep)
	 *   LOCK rq->lock			  smp_rmb();
	 *   smp_mb__after_spinlock();
	 *   STORE p->on_rq = 0			  LOAD p->on_cpu
	 *
	 * Pairs with the LOCK+smp_mb__after_spinlock() on rq->lock in
	 * __schedule().  See the comment for smp_mb__after_spinlock().
	 *
	 * Form a control-dep-acquire with p->on_rq == 0 above, to ensure
	 * schedule()'s deactivate_task() has 'happened' and p will no longer
	 * care about it's own p->state. See the comment in __schedule().
	 */
	smp_acquire__after_ctrl_dep();

	/*
	 * We're doing the wakeup (@success == 1), they did a dequeue (p->on_rq
	 * == 0), which means we need to do an enqueue, change p->state to
	 * TASK_WAKING such that we can unlock p->pi_lock before doing the
	 * enqueue, such as ttwu_queue_wakelist().
	 */
	p->state = TASK_WAKING;

	/*
	 * If the owning (remote) CPU is still in the middle of schedule() with
	 * this task as prev, considering queueing p on the remote CPUs wake_list
	 * which potentially sends an IPI instead of spinning on p->on_cpu to
	 * let the waker make forward progress. This is safe because IRQs are
	 * disabled and the IPI will deliver after on_cpu is cleared.
	 *
	 * Ensure we load task_cpu(p) after p->on_cpu:
	 *
	 * set_task_cpu(p, cpu);
	 *   STORE p->cpu = @cpu
	 * __schedule() (switch to task 'p')
	 *   LOCK rq->lock
	 *   smp_mb__after_spin_lock()		smp_cond_load_acquire(&p->on_cpu)
	 *   STORE p->on_cpu = 1		LOAD p->cpu
	 *
	 * to ensure we observe the correct CPU on which the task is currently
	 * scheduling.
	 */
	if (smp_load_acquire(&p->on_cpu) &&
	    ttwu_queue_wakelist(p, task_cpu(p), wake_flags | WF_ON_CPU))
		goto unlock;

	/*
	 * If the owning (remote) CPU is still in the middle of schedule() with
	 * this task as prev, considering queueing p on the remote CPUs wake_list
	 * which potentially sends an IPI instead of spinning on p->on_cpu to
	 * let the waker make forward progress. This is safe because IRQs are
	 * disabled and the IPI will deliver after on_cpu is cleared.
	 */
	if (READ_ONCE(p->on_cpu) && ttwu_queue_wakelist(p, cpu, wake_flags | WF_ON_RQ))
		goto unlock;

	/*
	 * If the owning (remote) CPU is still in the middle of schedule() with
	 * this task as prev, wait until its done referencing the task.
	 *
	 * Pairs with the smp_store_release() in finish_task().
	 *
	 * This ensures that tasks getting woken will be fully ordered against
	 * their previous state and preserve Program Order.
	 */
	smp_cond_load_acquire(&p->on_cpu, !VAL);

	cpu = select_task_rq(p, p->wake_cpu, SD_BALANCE_WAKE, wake_flags);
	if (task_cpu(p) != cpu) {
		wake_flags |= WF_MIGRATED;
		psi_ttwu_dequeue(p);
		set_task_cpu(p, cpu);
	}
<<<<<<< HEAD
=======
#else
	cpu = task_cpu(p);
>>>>>>> 84569f32
#endif /* CONFIG_SMP */

	ttwu_queue(p, cpu, wake_flags);
unlock:
	raw_spin_unlock_irqrestore(&p->pi_lock, flags);
out:
	if (success)
		ttwu_stat(p, task_cpu(p), wake_flags);
	preempt_enable();

	return success;
}

/**
 * try_invoke_on_locked_down_task - Invoke a function on task in fixed state
 * @p: Process for which the function is to be invoked.
 * @func: Function to invoke.
 * @arg: Argument to function.
 *
 * If the specified task can be quickly locked into a definite state
 * (either sleeping or on a given runqueue), arrange to keep it in that
 * state while invoking @func(@arg).  This function can use ->on_rq and
 * task_curr() to work out what the state is, if required.  Given that
 * @func can be invoked with a runqueue lock held, it had better be quite
 * lightweight.
 *
 * Returns:
 *	@false if the task slipped out from under the locks.
 *	@true if the task was locked onto a runqueue or is sleeping.
 *		However, @func can override this by returning @false.
 */
bool try_invoke_on_locked_down_task(struct task_struct *p, bool (*func)(struct task_struct *t, void *arg), void *arg)
{
	bool ret = false;
	struct rq_flags rf;
	struct rq *rq;

	lockdep_assert_irqs_enabled();
	raw_spin_lock_irq(&p->pi_lock);
	if (p->on_rq) {
		rq = __task_rq_lock(p, &rf);
		if (task_rq(p) == rq)
			ret = func(p, arg);
		rq_unlock(rq, &rf);
	} else {
		switch (p->state) {
		case TASK_RUNNING:
		case TASK_WAKING:
			break;
		default:
			smp_rmb(); // See smp_rmb() comment in try_to_wake_up().
			if (!p->on_rq)
				ret = func(p, arg);
		}
	}
	raw_spin_unlock_irq(&p->pi_lock);
	return ret;
}

/**
 * wake_up_process - Wake up a specific process
 * @p: The process to be woken up.
 *
 * Attempt to wake up the nominated process and move it to the set of runnable
 * processes.
 *
 * Return: 1 if the process was woken up, 0 if it was already running.
 *
 * This function executes a full memory barrier before accessing the task state.
 */
int wake_up_process(struct task_struct *p)
{
	return try_to_wake_up(p, TASK_NORMAL, 0);
}
EXPORT_SYMBOL(wake_up_process);

int wake_up_state(struct task_struct *p, unsigned int state)
{
	return try_to_wake_up(p, state, 0);
}

/*
 * Perform scheduler related setup for a newly forked process p.
 * p is forked by current.
 *
 * __sched_fork() is basic setup used by init_idle() too:
 */
static void __sched_fork(unsigned long clone_flags, struct task_struct *p)
{
	p->on_rq			= 0;

	p->se.on_rq			= 0;
	p->se.exec_start		= 0;
	p->se.sum_exec_runtime		= 0;
	p->se.prev_sum_exec_runtime	= 0;
	p->se.nr_migrations		= 0;
	p->se.vruntime			= 0;
	INIT_LIST_HEAD(&p->se.group_node);

#ifdef CONFIG_FAIR_GROUP_SCHED
	p->se.cfs_rq			= NULL;
#endif

#ifdef CONFIG_SCHEDSTATS
	/* Even if schedstat is disabled, there should not be garbage */
	memset(&p->se.statistics, 0, sizeof(p->se.statistics));
#endif

	RB_CLEAR_NODE(&p->dl.rb_node);
	init_dl_task_timer(&p->dl);
	init_dl_inactive_task_timer(&p->dl);
	__dl_clear_params(p);

	INIT_LIST_HEAD(&p->rt.run_list);
	p->rt.timeout		= 0;
	p->rt.time_slice	= sched_rr_timeslice;
	p->rt.on_rq		= 0;
	p->rt.on_list		= 0;

#ifdef CONFIG_PREEMPT_NOTIFIERS
	INIT_HLIST_HEAD(&p->preempt_notifiers);
#endif

#ifdef CONFIG_COMPACTION
	p->capture_control = NULL;
#endif
	init_numa_balancing(clone_flags, p);
#ifdef CONFIG_SMP
<<<<<<< HEAD
	p->wake_entry_type = CSD_TYPE_TTWU;
=======
	p->wake_entry.u_flags = CSD_TYPE_TTWU;
>>>>>>> 84569f32
#endif
}

DEFINE_STATIC_KEY_FALSE(sched_numa_balancing);

#ifdef CONFIG_NUMA_BALANCING

void set_numabalancing_state(bool enabled)
{
	if (enabled)
		static_branch_enable(&sched_numa_balancing);
	else
		static_branch_disable(&sched_numa_balancing);
}

#ifdef CONFIG_PROC_SYSCTL
int sysctl_numa_balancing(struct ctl_table *table, int write,
			  void *buffer, size_t *lenp, loff_t *ppos)
{
	struct ctl_table t;
	int err;
	int state = static_branch_likely(&sched_numa_balancing);

	if (write && !capable(CAP_SYS_ADMIN))
		return -EPERM;

	t = *table;
	t.data = &state;
	err = proc_dointvec_minmax(&t, write, buffer, lenp, ppos);
	if (err < 0)
		return err;
	if (write)
		set_numabalancing_state(state);
	return err;
}
#endif
#endif

#ifdef CONFIG_SCHEDSTATS

DEFINE_STATIC_KEY_FALSE(sched_schedstats);
static bool __initdata __sched_schedstats = false;

static void set_schedstats(bool enabled)
{
	if (enabled)
		static_branch_enable(&sched_schedstats);
	else
		static_branch_disable(&sched_schedstats);
}

void force_schedstat_enabled(void)
{
	if (!schedstat_enabled()) {
		pr_info("kernel profiling enabled schedstats, disable via kernel.sched_schedstats.\n");
		static_branch_enable(&sched_schedstats);
	}
}

static int __init setup_schedstats(char *str)
{
	int ret = 0;
	if (!str)
		goto out;

	/*
	 * This code is called before jump labels have been set up, so we can't
	 * change the static branch directly just yet.  Instead set a temporary
	 * variable so init_schedstats() can do it later.
	 */
	if (!strcmp(str, "enable")) {
		__sched_schedstats = true;
		ret = 1;
	} else if (!strcmp(str, "disable")) {
		__sched_schedstats = false;
		ret = 1;
	}
out:
	if (!ret)
		pr_warn("Unable to parse schedstats=\n");

	return ret;
}
__setup("schedstats=", setup_schedstats);

static void __init init_schedstats(void)
{
	set_schedstats(__sched_schedstats);
}

#ifdef CONFIG_PROC_SYSCTL
int sysctl_schedstats(struct ctl_table *table, int write, void *buffer,
		size_t *lenp, loff_t *ppos)
{
	struct ctl_table t;
	int err;
	int state = static_branch_likely(&sched_schedstats);

	if (write && !capable(CAP_SYS_ADMIN))
		return -EPERM;

	t = *table;
	t.data = &state;
	err = proc_dointvec_minmax(&t, write, buffer, lenp, ppos);
	if (err < 0)
		return err;
	if (write)
		set_schedstats(state);
	return err;
}
#endif /* CONFIG_PROC_SYSCTL */
#else  /* !CONFIG_SCHEDSTATS */
static inline void init_schedstats(void) {}
#endif /* CONFIG_SCHEDSTATS */

/*
 * fork()/clone()-time setup:
 */
int sched_fork(unsigned long clone_flags, struct task_struct *p)
{
	unsigned long flags;

	__sched_fork(clone_flags, p);
	/*
	 * We mark the process as NEW here. This guarantees that
	 * nobody will actually run it, and a signal or other external
	 * event cannot wake it up and insert it on the runqueue either.
	 */
	p->state = TASK_NEW;

	/*
	 * Make sure we do not leak PI boosting priority to the child.
	 */
	p->prio = current->normal_prio;

	uclamp_fork(p);

	/*
	 * Revert to default priority/policy on fork if requested.
	 */
	if (unlikely(p->sched_reset_on_fork)) {
		if (task_has_dl_policy(p) || task_has_rt_policy(p)) {
			p->policy = SCHED_NORMAL;
			p->static_prio = NICE_TO_PRIO(0);
			p->rt_priority = 0;
		} else if (PRIO_TO_NICE(p->static_prio) < 0)
			p->static_prio = NICE_TO_PRIO(0);

		p->prio = p->normal_prio = __normal_prio(p);
		set_load_weight(p, false);

		/*
		 * We don't need the reset flag anymore after the fork. It has
		 * fulfilled its duty:
		 */
		p->sched_reset_on_fork = 0;
	}

	if (dl_prio(p->prio))
		return -EAGAIN;
	else if (rt_prio(p->prio))
		p->sched_class = &rt_sched_class;
	else
		p->sched_class = &fair_sched_class;

	init_entity_runnable_average(&p->se);

	/*
	 * The child is not yet in the pid-hash so no cgroup attach races,
	 * and the cgroup is pinned to this child due to cgroup_fork()
	 * is ran before sched_fork().
	 *
	 * Silence PROVE_RCU.
	 */
	raw_spin_lock_irqsave(&p->pi_lock, flags);
	rseq_migrate(p);
	/*
	 * We're setting the CPU for the first time, we don't migrate,
	 * so use __set_task_cpu().
	 */
	__set_task_cpu(p, smp_processor_id());
	if (p->sched_class->task_fork)
		p->sched_class->task_fork(p);
	raw_spin_unlock_irqrestore(&p->pi_lock, flags);

#ifdef CONFIG_SCHED_INFO
	if (likely(sched_info_on()))
		memset(&p->sched_info, 0, sizeof(p->sched_info));
#endif
#if defined(CONFIG_SMP)
	p->on_cpu = 0;
#endif
	init_task_preempt_count(p);
#ifdef CONFIG_SMP
	plist_node_init(&p->pushable_tasks, MAX_PRIO);
	RB_CLEAR_NODE(&p->pushable_dl_tasks);
#endif
	return 0;
}

unsigned long to_ratio(u64 period, u64 runtime)
{
	if (runtime == RUNTIME_INF)
		return BW_UNIT;

	/*
	 * Doing this here saves a lot of checks in all
	 * the calling paths, and returning zero seems
	 * safe for them anyway.
	 */
	if (period == 0)
		return 0;

	return div64_u64(runtime << BW_SHIFT, period);
}

/*
 * wake_up_new_task - wake up a newly created task for the first time.
 *
 * This function will do some initial scheduler statistics housekeeping
 * that must be done for every newly created context, then puts the task
 * on the runqueue and wakes it.
 */
void wake_up_new_task(struct task_struct *p)
{
	struct rq_flags rf;
	struct rq *rq;

	raw_spin_lock_irqsave(&p->pi_lock, rf.flags);
	p->state = TASK_RUNNING;
#ifdef CONFIG_SMP
	/*
	 * Fork balancing, do it here and not earlier because:
	 *  - cpus_ptr can change in the fork path
	 *  - any previously selected CPU might disappear through hotplug
	 *
	 * Use __set_task_cpu() to avoid calling sched_class::migrate_task_rq,
	 * as we're not fully set-up yet.
	 */
	p->recent_used_cpu = task_cpu(p);
	rseq_migrate(p);
	__set_task_cpu(p, select_task_rq(p, task_cpu(p), SD_BALANCE_FORK, 0));
#endif
	rq = __task_rq_lock(p, &rf);
	update_rq_clock(rq);
	post_init_entity_util_avg(p);

	activate_task(rq, p, ENQUEUE_NOCLOCK);
	trace_sched_wakeup_new(p);
	check_preempt_curr(rq, p, WF_FORK);
#ifdef CONFIG_SMP
	if (p->sched_class->task_woken) {
		/*
		 * Nothing relies on rq->lock after this, so its fine to
		 * drop it.
		 */
		rq_unpin_lock(rq, &rf);
		p->sched_class->task_woken(rq, p);
		rq_repin_lock(rq, &rf);
	}
#endif
	task_rq_unlock(rq, p, &rf);
}

#ifdef CONFIG_PREEMPT_NOTIFIERS

static DEFINE_STATIC_KEY_FALSE(preempt_notifier_key);

void preempt_notifier_inc(void)
{
	static_branch_inc(&preempt_notifier_key);
}
EXPORT_SYMBOL_GPL(preempt_notifier_inc);

void preempt_notifier_dec(void)
{
	static_branch_dec(&preempt_notifier_key);
}
EXPORT_SYMBOL_GPL(preempt_notifier_dec);

/**
 * preempt_notifier_register - tell me when current is being preempted & rescheduled
 * @notifier: notifier struct to register
 */
void preempt_notifier_register(struct preempt_notifier *notifier)
{
	if (!static_branch_unlikely(&preempt_notifier_key))
		WARN(1, "registering preempt_notifier while notifiers disabled\n");

	hlist_add_head(&notifier->link, &current->preempt_notifiers);
}
EXPORT_SYMBOL_GPL(preempt_notifier_register);

/**
 * preempt_notifier_unregister - no longer interested in preemption notifications
 * @notifier: notifier struct to unregister
 *
 * This is *not* safe to call from within a preemption notifier.
 */
void preempt_notifier_unregister(struct preempt_notifier *notifier)
{
	hlist_del(&notifier->link);
}
EXPORT_SYMBOL_GPL(preempt_notifier_unregister);

static void __fire_sched_in_preempt_notifiers(struct task_struct *curr)
{
	struct preempt_notifier *notifier;

	hlist_for_each_entry(notifier, &curr->preempt_notifiers, link)
		notifier->ops->sched_in(notifier, raw_smp_processor_id());
}

static __always_inline void fire_sched_in_preempt_notifiers(struct task_struct *curr)
{
	if (static_branch_unlikely(&preempt_notifier_key))
		__fire_sched_in_preempt_notifiers(curr);
}

static void
__fire_sched_out_preempt_notifiers(struct task_struct *curr,
				   struct task_struct *next)
{
	struct preempt_notifier *notifier;

	hlist_for_each_entry(notifier, &curr->preempt_notifiers, link)
		notifier->ops->sched_out(notifier, next);
}

static __always_inline void
fire_sched_out_preempt_notifiers(struct task_struct *curr,
				 struct task_struct *next)
{
	if (static_branch_unlikely(&preempt_notifier_key))
		__fire_sched_out_preempt_notifiers(curr, next);
}

#else /* !CONFIG_PREEMPT_NOTIFIERS */

static inline void fire_sched_in_preempt_notifiers(struct task_struct *curr)
{
}

static inline void
fire_sched_out_preempt_notifiers(struct task_struct *curr,
				 struct task_struct *next)
{
}

#endif /* CONFIG_PREEMPT_NOTIFIERS */

static inline void prepare_task(struct task_struct *next)
{
#ifdef CONFIG_SMP
	/*
	 * Claim the task as running, we do this before switching to it
	 * such that any running task will have this set.
	 */
	next->on_cpu = 1;
#endif
}

static inline void finish_task(struct task_struct *prev)
{
#ifdef CONFIG_SMP
	/*
	 * After ->on_cpu is cleared, the task can be moved to a different CPU.
	 * We must ensure this doesn't happen until the switch is completely
	 * finished.
	 *
	 * In particular, the load of prev->state in finish_task_switch() must
	 * happen before this.
	 *
	 * Pairs with the smp_cond_load_acquire() in try_to_wake_up().
	 */
	smp_store_release(&prev->on_cpu, 0);
#endif
}

static inline void
prepare_lock_switch(struct rq *rq, struct task_struct *next, struct rq_flags *rf)
{
	/*
	 * Since the runqueue lock will be released by the next
	 * task (which is an invalid locking op but in the case
	 * of the scheduler it's an obvious special-case), so we
	 * do an early lockdep release here:
	 */
	rq_unpin_lock(rq, rf);
	spin_release(&rq->lock.dep_map, _THIS_IP_);
#ifdef CONFIG_DEBUG_SPINLOCK
	/* this is a valid case when another task releases the spinlock */
	rq->lock.owner = next;
#endif
}

static inline void finish_lock_switch(struct rq *rq)
{
	/*
	 * If we are tracking spinlock dependencies then we have to
	 * fix up the runqueue lock - which gets 'carried over' from
	 * prev into current:
	 */
	spin_acquire(&rq->lock.dep_map, 0, 0, _THIS_IP_);
	raw_spin_unlock_irq(&rq->lock);
}

/*
 * NOP if the arch has not defined these:
 */

#ifndef prepare_arch_switch
# define prepare_arch_switch(next)	do { } while (0)
#endif

#ifndef finish_arch_post_lock_switch
# define finish_arch_post_lock_switch()	do { } while (0)
#endif

/**
 * prepare_task_switch - prepare to switch tasks
 * @rq: the runqueue preparing to switch
 * @prev: the current task that is being switched out
 * @next: the task we are going to switch to.
 *
 * This is called with the rq lock held and interrupts off. It must
 * be paired with a subsequent finish_task_switch after the context
 * switch.
 *
 * prepare_task_switch sets up locking and calls architecture specific
 * hooks.
 */
static inline void
prepare_task_switch(struct rq *rq, struct task_struct *prev,
		    struct task_struct *next)
{
	kcov_prepare_switch(prev);
	sched_info_switch(rq, prev, next);
	perf_event_task_sched_out(prev, next);
	rseq_preempt(prev);
	fire_sched_out_preempt_notifiers(prev, next);
	prepare_task(next);
	prepare_arch_switch(next);
}

/**
 * finish_task_switch - clean up after a task-switch
 * @prev: the thread we just switched away from.
 *
 * finish_task_switch must be called after the context switch, paired
 * with a prepare_task_switch call before the context switch.
 * finish_task_switch will reconcile locking set up by prepare_task_switch,
 * and do any other architecture-specific cleanup actions.
 *
 * Note that we may have delayed dropping an mm in context_switch(). If
 * so, we finish that here outside of the runqueue lock. (Doing it
 * with the lock held can cause deadlocks; see schedule() for
 * details.)
 *
 * The context switch have flipped the stack from under us and restored the
 * local variables which were saved when this task called schedule() in the
 * past. prev == current is still correct but we need to recalculate this_rq
 * because prev may have moved to another CPU.
 */
static struct rq *finish_task_switch(struct task_struct *prev)
	__releases(rq->lock)
{
	struct rq *rq = this_rq();
	struct mm_struct *mm = rq->prev_mm;
	long prev_state;

	/*
	 * The previous task will have left us with a preempt_count of 2
	 * because it left us after:
	 *
	 *	schedule()
	 *	  preempt_disable();			// 1
	 *	  __schedule()
	 *	    raw_spin_lock_irq(&rq->lock)	// 2
	 *
	 * Also, see FORK_PREEMPT_COUNT.
	 */
	if (WARN_ONCE(preempt_count() != 2*PREEMPT_DISABLE_OFFSET,
		      "corrupted preempt_count: %s/%d/0x%x\n",
		      current->comm, current->pid, preempt_count()))
		preempt_count_set(FORK_PREEMPT_COUNT);

	rq->prev_mm = NULL;

	/*
	 * A task struct has one reference for the use as "current".
	 * If a task dies, then it sets TASK_DEAD in tsk->state and calls
	 * schedule one last time. The schedule call will never return, and
	 * the scheduled task must drop that reference.
	 *
	 * We must observe prev->state before clearing prev->on_cpu (in
	 * finish_task), otherwise a concurrent wakeup can get prev
	 * running on another CPU and we could rave with its RUNNING -> DEAD
	 * transition, resulting in a double drop.
	 */
	prev_state = prev->state;
	vtime_task_switch(prev);
	perf_event_task_sched_in(prev, current);
	finish_task(prev);
	finish_lock_switch(rq);
	finish_arch_post_lock_switch();
	kcov_finish_switch(current);

	fire_sched_in_preempt_notifiers(current);
	/*
	 * When switching through a kernel thread, the loop in
	 * membarrier_{private,global}_expedited() may have observed that
	 * kernel thread and not issued an IPI. It is therefore possible to
	 * schedule between user->kernel->user threads without passing though
	 * switch_mm(). Membarrier requires a barrier after storing to
	 * rq->curr, before returning to userspace, so provide them here:
	 *
	 * - a full memory barrier for {PRIVATE,GLOBAL}_EXPEDITED, implicitly
	 *   provided by mmdrop(),
	 * - a sync_core for SYNC_CORE.
	 */
	if (mm) {
		membarrier_mm_sync_core_before_usermode(mm);
		mmdrop(mm);
	}
	if (unlikely(prev_state == TASK_DEAD)) {
		if (prev->sched_class->task_dead)
			prev->sched_class->task_dead(prev);

		/*
		 * Remove function-return probe instances associated with this
		 * task and put them back on the free list.
		 */
		kprobe_flush_task(prev);

		/* Task is done with its stack. */
		put_task_stack(prev);

		put_task_struct_rcu_user(prev);
	}

	tick_nohz_task_switch();
	return rq;
}

#ifdef CONFIG_SMP

/* rq->lock is NOT held, but preemption is disabled */
static void __balance_callback(struct rq *rq)
{
	struct callback_head *head, *next;
	void (*func)(struct rq *rq);
	unsigned long flags;

	raw_spin_lock_irqsave(&rq->lock, flags);
	head = rq->balance_callback;
	rq->balance_callback = NULL;
	while (head) {
		func = (void (*)(struct rq *))head->func;
		next = head->next;
		head->next = NULL;
		head = next;

		func(rq);
	}
	raw_spin_unlock_irqrestore(&rq->lock, flags);
}

static inline void balance_callback(struct rq *rq)
{
	if (unlikely(rq->balance_callback))
		__balance_callback(rq);
}

#else

static inline void balance_callback(struct rq *rq)
{
}

#endif

/**
 * schedule_tail - first thing a freshly forked thread must call.
 * @prev: the thread we just switched away from.
 */
asmlinkage __visible void schedule_tail(struct task_struct *prev)
	__releases(rq->lock)
{
	struct rq *rq;

	/*
	 * New tasks start with FORK_PREEMPT_COUNT, see there and
	 * finish_task_switch() for details.
	 *
	 * finish_task_switch() will drop rq->lock() and lower preempt_count
	 * and the preempt_enable() will end up enabling preemption (on
	 * PREEMPT_COUNT kernels).
	 */

	rq = finish_task_switch(prev);
	balance_callback(rq);
	preempt_enable();

	if (current->set_child_tid)
		put_user(task_pid_vnr(current), current->set_child_tid);

	calculate_sigpending();
}

/*
 * context_switch - switch to the new MM and the new thread's register state.
 */
static __always_inline struct rq *
context_switch(struct rq *rq, struct task_struct *prev,
	       struct task_struct *next, struct rq_flags *rf)
{
	prepare_task_switch(rq, prev, next);

	/*
	 * For paravirt, this is coupled with an exit in switch_to to
	 * combine the page table reload and the switch backend into
	 * one hypercall.
	 */
	arch_start_context_switch(prev);

	/*
	 * kernel -> kernel   lazy + transfer active
	 *   user -> kernel   lazy + mmgrab() active
	 *
	 * kernel ->   user   switch + mmdrop() active
	 *   user ->   user   switch
	 */
	if (!next->mm) {                                // to kernel
		enter_lazy_tlb(prev->active_mm, next);

		next->active_mm = prev->active_mm;
		if (prev->mm)                           // from user
			mmgrab(prev->active_mm);
		else
			prev->active_mm = NULL;
	} else {                                        // to user
		membarrier_switch_mm(rq, prev->active_mm, next->mm);
		/*
		 * sys_membarrier() requires an smp_mb() between setting
		 * rq->curr / membarrier_switch_mm() and returning to userspace.
		 *
		 * The below provides this either through switch_mm(), or in
		 * case 'prev->active_mm == next->mm' through
		 * finish_task_switch()'s mmdrop().
		 */
		switch_mm_irqs_off(prev->active_mm, next->mm, next);

		if (!prev->mm) {                        // from kernel
			/* will mmdrop() in finish_task_switch(). */
			rq->prev_mm = prev->active_mm;
			prev->active_mm = NULL;
		}
	}

	rq->clock_update_flags &= ~(RQCF_ACT_SKIP|RQCF_REQ_SKIP);

	prepare_lock_switch(rq, next, rf);

	/* Here we just switch the register state and the stack. */
	switch_to(prev, next, prev);
	barrier();

	return finish_task_switch(prev);
}

/*
 * nr_running and nr_context_switches:
 *
 * externally visible scheduler statistics: current number of runnable
 * threads, total number of context switches performed since bootup.
 */
unsigned long nr_running(void)
{
	unsigned long i, sum = 0;

	for_each_online_cpu(i)
		sum += cpu_rq(i)->nr_running;

	return sum;
}

/*
 * Check if only the current task is running on the CPU.
 *
 * Caution: this function does not check that the caller has disabled
 * preemption, thus the result might have a time-of-check-to-time-of-use
 * race.  The caller is responsible to use it correctly, for example:
 *
 * - from a non-preemptible section (of course)
 *
 * - from a thread that is bound to a single CPU
 *
 * - in a loop with very short iterations (e.g. a polling loop)
 */
bool single_task_running(void)
{
	return raw_rq()->nr_running == 1;
}
EXPORT_SYMBOL(single_task_running);

unsigned long long nr_context_switches(void)
{
	int i;
	unsigned long long sum = 0;

	for_each_possible_cpu(i)
		sum += cpu_rq(i)->nr_switches;

	return sum;
}

/*
 * Consumers of these two interfaces, like for example the cpuidle menu
 * governor, are using nonsensical data. Preferring shallow idle state selection
 * for a CPU that has IO-wait which might not even end up running the task when
 * it does become runnable.
 */

unsigned long nr_iowait_cpu(int cpu)
{
	return atomic_read(&cpu_rq(cpu)->nr_iowait);
}

/*
 * IO-wait accounting, and how its mostly bollocks (on SMP).
 *
 * The idea behind IO-wait account is to account the idle time that we could
 * have spend running if it were not for IO. That is, if we were to improve the
 * storage performance, we'd have a proportional reduction in IO-wait time.
 *
 * This all works nicely on UP, where, when a task blocks on IO, we account
 * idle time as IO-wait, because if the storage were faster, it could've been
 * running and we'd not be idle.
 *
 * This has been extended to SMP, by doing the same for each CPU. This however
 * is broken.
 *
 * Imagine for instance the case where two tasks block on one CPU, only the one
 * CPU will have IO-wait accounted, while the other has regular idle. Even
 * though, if the storage were faster, both could've ran at the same time,
 * utilising both CPUs.
 *
 * This means, that when looking globally, the current IO-wait accounting on
 * SMP is a lower bound, by reason of under accounting.
 *
 * Worse, since the numbers are provided per CPU, they are sometimes
 * interpreted per CPU, and that is nonsensical. A blocked task isn't strictly
 * associated with any one particular CPU, it can wake to another CPU than it
 * blocked on. This means the per CPU IO-wait number is meaningless.
 *
 * Task CPU affinities can make all that even more 'interesting'.
 */

unsigned long nr_iowait(void)
{
	unsigned long i, sum = 0;

	for_each_possible_cpu(i)
		sum += nr_iowait_cpu(i);

	return sum;
}

#ifdef CONFIG_SMP

/*
 * sched_exec - execve() is a valuable balancing opportunity, because at
 * this point the task has the smallest effective memory and cache footprint.
 */
void sched_exec(void)
{
	struct task_struct *p = current;
	unsigned long flags;
	int dest_cpu;

	raw_spin_lock_irqsave(&p->pi_lock, flags);
	dest_cpu = p->sched_class->select_task_rq(p, task_cpu(p), SD_BALANCE_EXEC, 0);
	if (dest_cpu == smp_processor_id())
		goto unlock;

	if (likely(cpu_active(dest_cpu))) {
		struct migration_arg arg = { p, dest_cpu };

		raw_spin_unlock_irqrestore(&p->pi_lock, flags);
		stop_one_cpu(task_cpu(p), migration_cpu_stop, &arg);
		return;
	}
unlock:
	raw_spin_unlock_irqrestore(&p->pi_lock, flags);
}

#endif

DEFINE_PER_CPU(struct kernel_stat, kstat);
DEFINE_PER_CPU(struct kernel_cpustat, kernel_cpustat);

EXPORT_PER_CPU_SYMBOL(kstat);
EXPORT_PER_CPU_SYMBOL(kernel_cpustat);

/*
 * The function fair_sched_class.update_curr accesses the struct curr
 * and its field curr->exec_start; when called from task_sched_runtime(),
 * we observe a high rate of cache misses in practice.
 * Prefetching this data results in improved performance.
 */
static inline void prefetch_curr_exec_start(struct task_struct *p)
{
#ifdef CONFIG_FAIR_GROUP_SCHED
	struct sched_entity *curr = (&p->se)->cfs_rq->curr;
#else
	struct sched_entity *curr = (&task_rq(p)->cfs)->curr;
#endif
	prefetch(curr);
	prefetch(&curr->exec_start);
}

/*
 * Return accounted runtime for the task.
 * In case the task is currently running, return the runtime plus current's
 * pending runtime that have not been accounted yet.
 */
unsigned long long task_sched_runtime(struct task_struct *p)
{
	struct rq_flags rf;
	struct rq *rq;
	u64 ns;

#if defined(CONFIG_64BIT) && defined(CONFIG_SMP)
	/*
	 * 64-bit doesn't need locks to atomically read a 64-bit value.
	 * So we have a optimization chance when the task's delta_exec is 0.
	 * Reading ->on_cpu is racy, but this is ok.
	 *
	 * If we race with it leaving CPU, we'll take a lock. So we're correct.
	 * If we race with it entering CPU, unaccounted time is 0. This is
	 * indistinguishable from the read occurring a few cycles earlier.
	 * If we see ->on_cpu without ->on_rq, the task is leaving, and has
	 * been accounted, so we're correct here as well.
	 */
	if (!p->on_cpu || !task_on_rq_queued(p))
		return p->se.sum_exec_runtime;
#endif

	rq = task_rq_lock(p, &rf);
	/*
	 * Must be ->curr _and_ ->on_rq.  If dequeued, we would
	 * project cycles that may never be accounted to this
	 * thread, breaking clock_gettime().
	 */
	if (task_current(rq, p) && task_on_rq_queued(p)) {
		prefetch_curr_exec_start(p);
		update_rq_clock(rq);
		p->sched_class->update_curr(rq);
	}
	ns = p->se.sum_exec_runtime;
	task_rq_unlock(rq, p, &rf);

	return ns;
}

DEFINE_PER_CPU(unsigned long, thermal_pressure);

void arch_set_thermal_pressure(struct cpumask *cpus,
			       unsigned long th_pressure)
{
	int cpu;

	for_each_cpu(cpu, cpus)
		WRITE_ONCE(per_cpu(thermal_pressure, cpu), th_pressure);
}

/*
 * This function gets called by the timer code, with HZ frequency.
 * We call it with interrupts disabled.
 */
void scheduler_tick(void)
{
	int cpu = smp_processor_id();
	struct rq *rq = cpu_rq(cpu);
	struct task_struct *curr = rq->curr;
	struct rq_flags rf;
	unsigned long thermal_pressure;

	arch_scale_freq_tick();
	sched_clock_tick();

	rq_lock(rq, &rf);

	update_rq_clock(rq);
	thermal_pressure = arch_scale_thermal_pressure(cpu_of(rq));
	update_thermal_load_avg(rq_clock_thermal(rq), rq, thermal_pressure);
	curr->sched_class->task_tick(rq, curr, 0);
	calc_global_load_tick(rq);
	psi_task_tick(rq);

	rq_unlock(rq, &rf);

	perf_event_task_tick();

#ifdef CONFIG_SMP
	rq->idle_balance = idle_cpu(cpu);
	trigger_load_balance(rq);
#endif
}

#ifdef CONFIG_NO_HZ_FULL

struct tick_work {
	int			cpu;
	atomic_t		state;
	struct delayed_work	work;
};
/* Values for ->state, see diagram below. */
#define TICK_SCHED_REMOTE_OFFLINE	0
#define TICK_SCHED_REMOTE_OFFLINING	1
#define TICK_SCHED_REMOTE_RUNNING	2

/*
 * State diagram for ->state:
 *
 *
 *          TICK_SCHED_REMOTE_OFFLINE
 *                    |   ^
 *                    |   |
 *                    |   | sched_tick_remote()
 *                    |   |
 *                    |   |
 *                    +--TICK_SCHED_REMOTE_OFFLINING
 *                    |   ^
 *                    |   |
 * sched_tick_start() |   | sched_tick_stop()
 *                    |   |
 *                    V   |
 *          TICK_SCHED_REMOTE_RUNNING
 *
 *
 * Other transitions get WARN_ON_ONCE(), except that sched_tick_remote()
 * and sched_tick_start() are happy to leave the state in RUNNING.
 */

static struct tick_work __percpu *tick_work_cpu;

static void sched_tick_remote(struct work_struct *work)
{
	struct delayed_work *dwork = to_delayed_work(work);
	struct tick_work *twork = container_of(dwork, struct tick_work, work);
	int cpu = twork->cpu;
	struct rq *rq = cpu_rq(cpu);
	struct task_struct *curr;
	struct rq_flags rf;
	u64 delta;
	int os;

	/*
	 * Handle the tick only if it appears the remote CPU is running in full
	 * dynticks mode. The check is racy by nature, but missing a tick or
	 * having one too much is no big deal because the scheduler tick updates
	 * statistics and checks timeslices in a time-independent way, regardless
	 * of when exactly it is running.
	 */
	if (!tick_nohz_tick_stopped_cpu(cpu))
		goto out_requeue;

	rq_lock_irq(rq, &rf);
	curr = rq->curr;
	if (cpu_is_offline(cpu))
		goto out_unlock;

	update_rq_clock(rq);

	if (!is_idle_task(curr)) {
		/*
		 * Make sure the next tick runs within a reasonable
		 * amount of time.
		 */
		delta = rq_clock_task(rq) - curr->se.exec_start;
		WARN_ON_ONCE(delta > (u64)NSEC_PER_SEC * 3);
	}
	curr->sched_class->task_tick(rq, curr, 0);

	calc_load_nohz_remote(rq);
out_unlock:
	rq_unlock_irq(rq, &rf);
out_requeue:

	/*
	 * Run the remote tick once per second (1Hz). This arbitrary
	 * frequency is large enough to avoid overload but short enough
	 * to keep scheduler internal stats reasonably up to date.  But
	 * first update state to reflect hotplug activity if required.
	 */
	os = atomic_fetch_add_unless(&twork->state, -1, TICK_SCHED_REMOTE_RUNNING);
	WARN_ON_ONCE(os == TICK_SCHED_REMOTE_OFFLINE);
	if (os == TICK_SCHED_REMOTE_RUNNING)
		queue_delayed_work(system_unbound_wq, dwork, HZ);
}

static void sched_tick_start(int cpu)
{
	int os;
	struct tick_work *twork;

	if (housekeeping_cpu(cpu, HK_FLAG_TICK))
		return;

	WARN_ON_ONCE(!tick_work_cpu);

	twork = per_cpu_ptr(tick_work_cpu, cpu);
	os = atomic_xchg(&twork->state, TICK_SCHED_REMOTE_RUNNING);
	WARN_ON_ONCE(os == TICK_SCHED_REMOTE_RUNNING);
	if (os == TICK_SCHED_REMOTE_OFFLINE) {
		twork->cpu = cpu;
		INIT_DELAYED_WORK(&twork->work, sched_tick_remote);
		queue_delayed_work(system_unbound_wq, &twork->work, HZ);
	}
}

#ifdef CONFIG_HOTPLUG_CPU
static void sched_tick_stop(int cpu)
{
	struct tick_work *twork;
	int os;

	if (housekeeping_cpu(cpu, HK_FLAG_TICK))
		return;

	WARN_ON_ONCE(!tick_work_cpu);

	twork = per_cpu_ptr(tick_work_cpu, cpu);
	/* There cannot be competing actions, but don't rely on stop-machine. */
	os = atomic_xchg(&twork->state, TICK_SCHED_REMOTE_OFFLINING);
	WARN_ON_ONCE(os != TICK_SCHED_REMOTE_RUNNING);
	/* Don't cancel, as this would mess up the state machine. */
}
#endif /* CONFIG_HOTPLUG_CPU */

int __init sched_tick_offload_init(void)
{
	tick_work_cpu = alloc_percpu(struct tick_work);
	BUG_ON(!tick_work_cpu);
	return 0;
}

#else /* !CONFIG_NO_HZ_FULL */
static inline void sched_tick_start(int cpu) { }
static inline void sched_tick_stop(int cpu) { }
#endif

#if defined(CONFIG_PREEMPTION) && (defined(CONFIG_DEBUG_PREEMPT) || \
				defined(CONFIG_TRACE_PREEMPT_TOGGLE))
/*
 * If the value passed in is equal to the current preempt count
 * then we just disabled preemption. Start timing the latency.
 */
static inline void preempt_latency_start(int val)
{
	if (preempt_count() == val) {
		unsigned long ip = get_lock_parent_ip();
#ifdef CONFIG_DEBUG_PREEMPT
		current->preempt_disable_ip = ip;
#endif
		trace_preempt_off(CALLER_ADDR0, ip);
	}
}

void preempt_count_add(int val)
{
#ifdef CONFIG_DEBUG_PREEMPT
	/*
	 * Underflow?
	 */
	if (DEBUG_LOCKS_WARN_ON((preempt_count() < 0)))
		return;
#endif
	__preempt_count_add(val);
#ifdef CONFIG_DEBUG_PREEMPT
	/*
	 * Spinlock count overflowing soon?
	 */
	DEBUG_LOCKS_WARN_ON((preempt_count() & PREEMPT_MASK) >=
				PREEMPT_MASK - 10);
#endif
	preempt_latency_start(val);
}
EXPORT_SYMBOL(preempt_count_add);
NOKPROBE_SYMBOL(preempt_count_add);

/*
 * If the value passed in equals to the current preempt count
 * then we just enabled preemption. Stop timing the latency.
 */
static inline void preempt_latency_stop(int val)
{
	if (preempt_count() == val)
		trace_preempt_on(CALLER_ADDR0, get_lock_parent_ip());
}

void preempt_count_sub(int val)
{
#ifdef CONFIG_DEBUG_PREEMPT
	/*
	 * Underflow?
	 */
	if (DEBUG_LOCKS_WARN_ON(val > preempt_count()))
		return;
	/*
	 * Is the spinlock portion underflowing?
	 */
	if (DEBUG_LOCKS_WARN_ON((val < PREEMPT_MASK) &&
			!(preempt_count() & PREEMPT_MASK)))
		return;
#endif

	preempt_latency_stop(val);
	__preempt_count_sub(val);
}
EXPORT_SYMBOL(preempt_count_sub);
NOKPROBE_SYMBOL(preempt_count_sub);

#else
static inline void preempt_latency_start(int val) { }
static inline void preempt_latency_stop(int val) { }
#endif

static inline unsigned long get_preempt_disable_ip(struct task_struct *p)
{
#ifdef CONFIG_DEBUG_PREEMPT
	return p->preempt_disable_ip;
#else
	return 0;
#endif
}

/*
 * Print scheduling while atomic bug:
 */
static noinline void __schedule_bug(struct task_struct *prev)
{
	/* Save this before calling printk(), since that will clobber it */
	unsigned long preempt_disable_ip = get_preempt_disable_ip(current);

	if (oops_in_progress)
		return;

	printk(KERN_ERR "BUG: scheduling while atomic: %s/%d/0x%08x\n",
		prev->comm, prev->pid, preempt_count());

	debug_show_held_locks(prev);
	print_modules();
	if (irqs_disabled())
		print_irqtrace_events(prev);
	if (IS_ENABLED(CONFIG_DEBUG_PREEMPT)
	    && in_atomic_preempt_off()) {
		pr_err("Preemption disabled at:");
		print_ip_sym(KERN_ERR, preempt_disable_ip);
	}
	if (panic_on_warn)
		panic("scheduling while atomic\n");

	dump_stack();
	add_taint(TAINT_WARN, LOCKDEP_STILL_OK);
}

/*
 * Various schedule()-time debugging checks and statistics:
 */
static inline void schedule_debug(struct task_struct *prev, bool preempt)
{
#ifdef CONFIG_SCHED_STACK_END_CHECK
	if (task_stack_end_corrupted(prev))
		panic("corrupted stack end detected inside scheduler\n");

	if (task_scs_end_corrupted(prev))
		panic("corrupted shadow stack detected inside scheduler\n");
#endif

#ifdef CONFIG_DEBUG_ATOMIC_SLEEP
	if (!preempt && prev->state && prev->non_block_count) {
		printk(KERN_ERR "BUG: scheduling in a non-blocking section: %s/%d/%i\n",
			prev->comm, prev->pid, prev->non_block_count);
		dump_stack();
		add_taint(TAINT_WARN, LOCKDEP_STILL_OK);
	}
#endif

	if (unlikely(in_atomic_preempt_off())) {
		__schedule_bug(prev);
		preempt_count_set(PREEMPT_DISABLED);
	}
	rcu_sleep_check();

	profile_hit(SCHED_PROFILING, __builtin_return_address(0));

	schedstat_inc(this_rq()->sched_count);
}

static void put_prev_task_balance(struct rq *rq, struct task_struct *prev,
				  struct rq_flags *rf)
{
#ifdef CONFIG_SMP
	const struct sched_class *class;
	/*
	 * We must do the balancing pass before put_prev_task(), such
	 * that when we release the rq->lock the task is in the same
	 * state as before we took rq->lock.
	 *
	 * We can terminate the balance pass as soon as we know there is
	 * a runnable task of @class priority or higher.
	 */
	for_class_range(class, prev->sched_class, &idle_sched_class) {
		if (class->balance(rq, prev, rf))
			break;
	}
#endif

	put_prev_task(rq, prev);
}

/*
 * Pick up the highest-prio task:
 */
static inline struct task_struct *
pick_next_task(struct rq *rq, struct task_struct *prev, struct rq_flags *rf)
{
	const struct sched_class *class;
	struct task_struct *p;

	/*
	 * Optimization: we know that if all tasks are in the fair class we can
	 * call that function directly, but only if the @prev task wasn't of a
	 * higher scheduling class, because otherwise those loose the
	 * opportunity to pull in more work from other CPUs.
	 */
	if (likely((prev->sched_class == &idle_sched_class ||
		    prev->sched_class == &fair_sched_class) &&
		   rq->nr_running == rq->cfs.h_nr_running)) {

		p = pick_next_task_fair(rq, prev, rf);
		if (unlikely(p == RETRY_TASK))
			goto restart;

		/* Assumes fair_sched_class->next == idle_sched_class */
		if (!p) {
			put_prev_task(rq, prev);
			p = pick_next_task_idle(rq);
		}

		return p;
	}

restart:
	put_prev_task_balance(rq, prev, rf);

	for_each_class(class) {
		p = class->pick_next_task(rq);
		if (p)
			return p;
	}

	/* The idle class should always have a runnable task: */
	BUG();
}

/*
 * __schedule() is the main scheduler function.
 *
 * The main means of driving the scheduler and thus entering this function are:
 *
 *   1. Explicit blocking: mutex, semaphore, waitqueue, etc.
 *
 *   2. TIF_NEED_RESCHED flag is checked on interrupt and userspace return
 *      paths. For example, see arch/x86/entry_64.S.
 *
 *      To drive preemption between tasks, the scheduler sets the flag in timer
 *      interrupt handler scheduler_tick().
 *
 *   3. Wakeups don't really cause entry into schedule(). They add a
 *      task to the run-queue and that's it.
 *
 *      Now, if the new task added to the run-queue preempts the current
 *      task, then the wakeup sets TIF_NEED_RESCHED and schedule() gets
 *      called on the nearest possible occasion:
 *
 *       - If the kernel is preemptible (CONFIG_PREEMPTION=y):
 *
 *         - in syscall or exception context, at the next outmost
 *           preempt_enable(). (this might be as soon as the wake_up()'s
 *           spin_unlock()!)
 *
 *         - in IRQ context, return from interrupt-handler to
 *           preemptible context
 *
 *       - If the kernel is not preemptible (CONFIG_PREEMPTION is not set)
 *         then at the next:
 *
 *          - cond_resched() call
 *          - explicit schedule() call
 *          - return from syscall or exception to user-space
 *          - return from interrupt-handler to user-space
 *
 * WARNING: must be called with preemption disabled!
 */
static void __sched notrace __schedule(bool preempt)
{
	struct task_struct *prev, *next;
	unsigned long *switch_count;
	unsigned long prev_state;
	struct rq_flags rf;
	struct rq *rq;
	int cpu;

	cpu = smp_processor_id();
	rq = cpu_rq(cpu);
	prev = rq->curr;

	schedule_debug(prev, preempt);

	if (sched_feat(HRTICK))
		hrtick_clear(rq);

	local_irq_disable();
	rcu_note_context_switch(preempt);

	/*
	 * Make sure that signal_pending_state()->signal_pending() below
	 * can't be reordered with __set_current_state(TASK_INTERRUPTIBLE)
	 * done by the caller to avoid the race with signal_wake_up():
	 *
	 * __set_current_state(@state)		signal_wake_up()
	 * schedule()				  set_tsk_thread_flag(p, TIF_SIGPENDING)
	 *					  wake_up_state(p, state)
	 *   LOCK rq->lock			    LOCK p->pi_state
	 *   smp_mb__after_spinlock()		    smp_mb__after_spinlock()
	 *     if (signal_pending_state())	    if (p->state & @state)
	 *
	 * Also, the membarrier system call requires a full memory barrier
	 * after coming from user-space, before storing to rq->curr.
	 */
	rq_lock(rq, &rf);
	smp_mb__after_spinlock();

	/* Promote REQ to ACT */
	rq->clock_update_flags <<= 1;
	update_rq_clock(rq);

	switch_count = &prev->nivcsw;

	/*
	 * We must load prev->state once (task_struct::state is volatile), such
	 * that:
	 *
	 *  - we form a control dependency vs deactivate_task() below.
	 *  - ptrace_{,un}freeze_traced() can change ->state underneath us.
	 */
	prev_state = prev->state;
	if (!preempt && prev_state) {
		if (signal_pending_state(prev_state, prev)) {
			prev->state = TASK_RUNNING;
		} else {
			prev->sched_contributes_to_load =
				(prev_state & TASK_UNINTERRUPTIBLE) &&
				!(prev_state & TASK_NOLOAD) &&
				!(prev->flags & PF_FROZEN);

			if (prev->sched_contributes_to_load)
				rq->nr_uninterruptible++;

			/*
			 * __schedule()			ttwu()
			 *   prev_state = prev->state;    if (p->on_rq && ...)
			 *   if (prev_state)		    goto out;
			 *     p->on_rq = 0;		  smp_acquire__after_ctrl_dep();
			 *				  p->state = TASK_WAKING
			 *
			 * Where __schedule() and ttwu() have matching control dependencies.
			 *
			 * After this, schedule() must not care about p->state any more.
			 */
			deactivate_task(rq, prev, DEQUEUE_SLEEP | DEQUEUE_NOCLOCK);

			if (prev->in_iowait) {
				atomic_inc(&rq->nr_iowait);
				delayacct_blkio_start();
			}
		}
		switch_count = &prev->nvcsw;
	}

	next = pick_next_task(rq, prev, &rf);
	clear_tsk_need_resched(prev);
	clear_preempt_need_resched();

	if (likely(prev != next)) {
		rq->nr_switches++;
		/*
		 * RCU users of rcu_dereference(rq->curr) may not see
		 * changes to task_struct made by pick_next_task().
		 */
		RCU_INIT_POINTER(rq->curr, next);
		/*
		 * The membarrier system call requires each architecture
		 * to have a full memory barrier after updating
		 * rq->curr, before returning to user-space.
		 *
		 * Here are the schemes providing that barrier on the
		 * various architectures:
		 * - mm ? switch_mm() : mmdrop() for x86, s390, sparc, PowerPC.
		 *   switch_mm() rely on membarrier_arch_switch_mm() on PowerPC.
		 * - finish_lock_switch() for weakly-ordered
		 *   architectures where spin_unlock is a full barrier,
		 * - switch_to() for arm64 (weakly-ordered, spin_unlock
		 *   is a RELEASE barrier),
		 */
		++*switch_count;

		psi_sched_switch(prev, next, !task_on_rq_queued(prev));

		trace_sched_switch(preempt, prev, next);

		/* Also unlocks the rq: */
		rq = context_switch(rq, prev, next, &rf);
	} else {
		rq->clock_update_flags &= ~(RQCF_ACT_SKIP|RQCF_REQ_SKIP);
		rq_unlock_irq(rq, &rf);
	}

	balance_callback(rq);
}

void __noreturn do_task_dead(void)
{
	/* Causes final put_task_struct in finish_task_switch(): */
	set_special_state(TASK_DEAD);

	/* Tell freezer to ignore us: */
	current->flags |= PF_NOFREEZE;

	__schedule(false);
	BUG();

	/* Avoid "noreturn function does return" - but don't continue if BUG() is a NOP: */
	for (;;)
		cpu_relax();
}

static inline void sched_submit_work(struct task_struct *tsk)
{
	if (!tsk->state)
		return;

	/*
	 * If a worker went to sleep, notify and ask workqueue whether
	 * it wants to wake up a task to maintain concurrency.
	 * As this function is called inside the schedule() context,
	 * we disable preemption to avoid it calling schedule() again
	 * in the possible wakeup of a kworker and because wq_worker_sleeping()
	 * requires it.
	 */
	if (tsk->flags & (PF_WQ_WORKER | PF_IO_WORKER)) {
		preempt_disable();
		if (tsk->flags & PF_WQ_WORKER)
			wq_worker_sleeping(tsk);
		else
			io_wq_worker_sleeping(tsk);
		preempt_enable_no_resched();
	}

	if (tsk_is_pi_blocked(tsk))
		return;

	/*
	 * If we are going to sleep and we have plugged IO queued,
	 * make sure to submit it to avoid deadlocks.
	 */
	if (blk_needs_flush_plug(tsk))
		blk_schedule_flush_plug(tsk);
}

static void sched_update_worker(struct task_struct *tsk)
{
	if (tsk->flags & (PF_WQ_WORKER | PF_IO_WORKER)) {
		if (tsk->flags & PF_WQ_WORKER)
			wq_worker_running(tsk);
		else
			io_wq_worker_running(tsk);
	}
}

asmlinkage __visible void __sched schedule(void)
{
	struct task_struct *tsk = current;

	sched_submit_work(tsk);
	do {
		preempt_disable();
		__schedule(false);
		sched_preempt_enable_no_resched();
	} while (need_resched());
	sched_update_worker(tsk);
}
EXPORT_SYMBOL(schedule);

/*
 * synchronize_rcu_tasks() makes sure that no task is stuck in preempted
 * state (have scheduled out non-voluntarily) by making sure that all
 * tasks have either left the run queue or have gone into user space.
 * As idle tasks do not do either, they must not ever be preempted
 * (schedule out non-voluntarily).
 *
 * schedule_idle() is similar to schedule_preempt_disable() except that it
 * never enables preemption because it does not call sched_submit_work().
 */
void __sched schedule_idle(void)
{
	/*
	 * As this skips calling sched_submit_work(), which the idle task does
	 * regardless because that function is a nop when the task is in a
	 * TASK_RUNNING state, make sure this isn't used someplace that the
	 * current task can be in any other state. Note, idle is always in the
	 * TASK_RUNNING state.
	 */
	WARN_ON_ONCE(current->state);
	do {
		__schedule(false);
	} while (need_resched());
}

#ifdef CONFIG_CONTEXT_TRACKING
asmlinkage __visible void __sched schedule_user(void)
{
	/*
	 * If we come here after a random call to set_need_resched(),
	 * or we have been woken up remotely but the IPI has not yet arrived,
	 * we haven't yet exited the RCU idle mode. Do it here manually until
	 * we find a better solution.
	 *
	 * NB: There are buggy callers of this function.  Ideally we
	 * should warn if prev_state != CONTEXT_USER, but that will trigger
	 * too frequently to make sense yet.
	 */
	enum ctx_state prev_state = exception_enter();
	schedule();
	exception_exit(prev_state);
}
#endif

/**
 * schedule_preempt_disabled - called with preemption disabled
 *
 * Returns with preemption disabled. Note: preempt_count must be 1
 */
void __sched schedule_preempt_disabled(void)
{
	sched_preempt_enable_no_resched();
	schedule();
	preempt_disable();
}

static void __sched notrace preempt_schedule_common(void)
{
	do {
		/*
		 * Because the function tracer can trace preempt_count_sub()
		 * and it also uses preempt_enable/disable_notrace(), if
		 * NEED_RESCHED is set, the preempt_enable_notrace() called
		 * by the function tracer will call this function again and
		 * cause infinite recursion.
		 *
		 * Preemption must be disabled here before the function
		 * tracer can trace. Break up preempt_disable() into two
		 * calls. One to disable preemption without fear of being
		 * traced. The other to still record the preemption latency,
		 * which can also be traced by the function tracer.
		 */
		preempt_disable_notrace();
		preempt_latency_start(1);
		__schedule(true);
		preempt_latency_stop(1);
		preempt_enable_no_resched_notrace();

		/*
		 * Check again in case we missed a preemption opportunity
		 * between schedule and now.
		 */
	} while (need_resched());
}

#ifdef CONFIG_PREEMPTION
/*
 * This is the entry point to schedule() from in-kernel preemption
 * off of preempt_enable.
 */
asmlinkage __visible void __sched notrace preempt_schedule(void)
{
	/*
	 * If there is a non-zero preempt_count or interrupts are disabled,
	 * we do not want to preempt the current task. Just return..
	 */
	if (likely(!preemptible()))
		return;

	preempt_schedule_common();
}
NOKPROBE_SYMBOL(preempt_schedule);
EXPORT_SYMBOL(preempt_schedule);

/**
 * preempt_schedule_notrace - preempt_schedule called by tracing
 *
 * The tracing infrastructure uses preempt_enable_notrace to prevent
 * recursion and tracing preempt enabling caused by the tracing
 * infrastructure itself. But as tracing can happen in areas coming
 * from userspace or just about to enter userspace, a preempt enable
 * can occur before user_exit() is called. This will cause the scheduler
 * to be called when the system is still in usermode.
 *
 * To prevent this, the preempt_enable_notrace will use this function
 * instead of preempt_schedule() to exit user context if needed before
 * calling the scheduler.
 */
asmlinkage __visible void __sched notrace preempt_schedule_notrace(void)
{
	enum ctx_state prev_ctx;

	if (likely(!preemptible()))
		return;

	do {
		/*
		 * Because the function tracer can trace preempt_count_sub()
		 * and it also uses preempt_enable/disable_notrace(), if
		 * NEED_RESCHED is set, the preempt_enable_notrace() called
		 * by the function tracer will call this function again and
		 * cause infinite recursion.
		 *
		 * Preemption must be disabled here before the function
		 * tracer can trace. Break up preempt_disable() into two
		 * calls. One to disable preemption without fear of being
		 * traced. The other to still record the preemption latency,
		 * which can also be traced by the function tracer.
		 */
		preempt_disable_notrace();
		preempt_latency_start(1);
		/*
		 * Needs preempt disabled in case user_exit() is traced
		 * and the tracer calls preempt_enable_notrace() causing
		 * an infinite recursion.
		 */
		prev_ctx = exception_enter();
		__schedule(true);
		exception_exit(prev_ctx);

		preempt_latency_stop(1);
		preempt_enable_no_resched_notrace();
	} while (need_resched());
}
EXPORT_SYMBOL_GPL(preempt_schedule_notrace);

#endif /* CONFIG_PREEMPTION */

/*
 * This is the entry point to schedule() from kernel preemption
 * off of irq context.
 * Note, that this is called and return with irqs disabled. This will
 * protect us against recursive calling from irq.
 */
asmlinkage __visible void __sched preempt_schedule_irq(void)
{
	enum ctx_state prev_state;

	/* Catch callers which need to be fixed */
	BUG_ON(preempt_count() || !irqs_disabled());

	prev_state = exception_enter();

	do {
		preempt_disable();
		local_irq_enable();
		__schedule(true);
		local_irq_disable();
		sched_preempt_enable_no_resched();
	} while (need_resched());

	exception_exit(prev_state);
}

int default_wake_function(wait_queue_entry_t *curr, unsigned mode, int wake_flags,
			  void *key)
{
	WARN_ON_ONCE(IS_ENABLED(CONFIG_SCHED_DEBUG) && wake_flags & ~WF_SYNC);
	return try_to_wake_up(curr->private, mode, wake_flags);
}
EXPORT_SYMBOL(default_wake_function);

#ifdef CONFIG_RT_MUTEXES

static inline int __rt_effective_prio(struct task_struct *pi_task, int prio)
{
	if (pi_task)
		prio = min(prio, pi_task->prio);

	return prio;
}

static inline int rt_effective_prio(struct task_struct *p, int prio)
{
	struct task_struct *pi_task = rt_mutex_get_top_task(p);

	return __rt_effective_prio(pi_task, prio);
}

/*
 * rt_mutex_setprio - set the current priority of a task
 * @p: task to boost
 * @pi_task: donor task
 *
 * This function changes the 'effective' priority of a task. It does
 * not touch ->normal_prio like __setscheduler().
 *
 * Used by the rt_mutex code to implement priority inheritance
 * logic. Call site only calls if the priority of the task changed.
 */
void rt_mutex_setprio(struct task_struct *p, struct task_struct *pi_task)
{
	int prio, oldprio, queued, running, queue_flag =
		DEQUEUE_SAVE | DEQUEUE_MOVE | DEQUEUE_NOCLOCK;
	const struct sched_class *prev_class;
	struct rq_flags rf;
	struct rq *rq;

	/* XXX used to be waiter->prio, not waiter->task->prio */
	prio = __rt_effective_prio(pi_task, p->normal_prio);

	/*
	 * If nothing changed; bail early.
	 */
	if (p->pi_top_task == pi_task && prio == p->prio && !dl_prio(prio))
		return;

	rq = __task_rq_lock(p, &rf);
	update_rq_clock(rq);
	/*
	 * Set under pi_lock && rq->lock, such that the value can be used under
	 * either lock.
	 *
	 * Note that there is loads of tricky to make this pointer cache work
	 * right. rt_mutex_slowunlock()+rt_mutex_postunlock() work together to
	 * ensure a task is de-boosted (pi_task is set to NULL) before the
	 * task is allowed to run again (and can exit). This ensures the pointer
	 * points to a blocked task -- which guaratees the task is present.
	 */
	p->pi_top_task = pi_task;

	/*
	 * For FIFO/RR we only need to set prio, if that matches we're done.
	 */
	if (prio == p->prio && !dl_prio(prio))
		goto out_unlock;

	/*
	 * Idle task boosting is a nono in general. There is one
	 * exception, when PREEMPT_RT and NOHZ is active:
	 *
	 * The idle task calls get_next_timer_interrupt() and holds
	 * the timer wheel base->lock on the CPU and another CPU wants
	 * to access the timer (probably to cancel it). We can safely
	 * ignore the boosting request, as the idle CPU runs this code
	 * with interrupts disabled and will complete the lock
	 * protected section without being interrupted. So there is no
	 * real need to boost.
	 */
	if (unlikely(p == rq->idle)) {
		WARN_ON(p != rq->curr);
		WARN_ON(p->pi_blocked_on);
		goto out_unlock;
	}

	trace_sched_pi_setprio(p, pi_task);
	oldprio = p->prio;

	if (oldprio == prio)
		queue_flag &= ~DEQUEUE_MOVE;

	prev_class = p->sched_class;
	queued = task_on_rq_queued(p);
	running = task_current(rq, p);
	if (queued)
		dequeue_task(rq, p, queue_flag);
	if (running)
		put_prev_task(rq, p);

	/*
	 * Boosting condition are:
	 * 1. -rt task is running and holds mutex A
	 *      --> -dl task blocks on mutex A
	 *
	 * 2. -dl task is running and holds mutex A
	 *      --> -dl task blocks on mutex A and could preempt the
	 *          running task
	 */
	if (dl_prio(prio)) {
		if (!dl_prio(p->normal_prio) ||
		    (pi_task && dl_prio(pi_task->prio) &&
		     dl_entity_preempt(&pi_task->dl, &p->dl))) {
			p->dl.dl_boosted = 1;
			queue_flag |= ENQUEUE_REPLENISH;
		} else
			p->dl.dl_boosted = 0;
		p->sched_class = &dl_sched_class;
	} else if (rt_prio(prio)) {
		if (dl_prio(oldprio))
			p->dl.dl_boosted = 0;
		if (oldprio < prio)
			queue_flag |= ENQUEUE_HEAD;
		p->sched_class = &rt_sched_class;
	} else {
		if (dl_prio(oldprio))
			p->dl.dl_boosted = 0;
		if (rt_prio(oldprio))
			p->rt.timeout = 0;
		p->sched_class = &fair_sched_class;
	}

	p->prio = prio;

	if (queued)
		enqueue_task(rq, p, queue_flag);
	if (running)
		set_next_task(rq, p);

	check_class_changed(rq, p, prev_class, oldprio);
out_unlock:
	/* Avoid rq from going away on us: */
	preempt_disable();
	__task_rq_unlock(rq, &rf);

	balance_callback(rq);
	preempt_enable();
}
#else
static inline int rt_effective_prio(struct task_struct *p, int prio)
{
	return prio;
}
#endif

void set_user_nice(struct task_struct *p, long nice)
{
	bool queued, running;
	int old_prio;
	struct rq_flags rf;
	struct rq *rq;

	if (task_nice(p) == nice || nice < MIN_NICE || nice > MAX_NICE)
		return;
	/*
	 * We have to be careful, if called from sys_setpriority(),
	 * the task might be in the middle of scheduling on another CPU.
	 */
	rq = task_rq_lock(p, &rf);
	update_rq_clock(rq);

	/*
	 * The RT priorities are set via sched_setscheduler(), but we still
	 * allow the 'normal' nice value to be set - but as expected
	 * it wont have any effect on scheduling until the task is
	 * SCHED_DEADLINE, SCHED_FIFO or SCHED_RR:
	 */
	if (task_has_dl_policy(p) || task_has_rt_policy(p)) {
		p->static_prio = NICE_TO_PRIO(nice);
		goto out_unlock;
	}
	queued = task_on_rq_queued(p);
	running = task_current(rq, p);
	if (queued)
		dequeue_task(rq, p, DEQUEUE_SAVE | DEQUEUE_NOCLOCK);
	if (running)
		put_prev_task(rq, p);

	p->static_prio = NICE_TO_PRIO(nice);
	set_load_weight(p, true);
	old_prio = p->prio;
	p->prio = effective_prio(p);

	if (queued)
		enqueue_task(rq, p, ENQUEUE_RESTORE | ENQUEUE_NOCLOCK);
	if (running)
		set_next_task(rq, p);

	/*
	 * If the task increased its priority or is running and
	 * lowered its priority, then reschedule its CPU:
	 */
	p->sched_class->prio_changed(rq, p, old_prio);

out_unlock:
	task_rq_unlock(rq, p, &rf);
}
EXPORT_SYMBOL(set_user_nice);

/*
 * can_nice - check if a task can reduce its nice value
 * @p: task
 * @nice: nice value
 */
int can_nice(const struct task_struct *p, const int nice)
{
	/* Convert nice value [19,-20] to rlimit style value [1,40]: */
	int nice_rlim = nice_to_rlimit(nice);

	return (nice_rlim <= task_rlimit(p, RLIMIT_NICE) ||
		capable(CAP_SYS_NICE));
}

#ifdef __ARCH_WANT_SYS_NICE

/*
 * sys_nice - change the priority of the current process.
 * @increment: priority increment
 *
 * sys_setpriority is a more generic, but much slower function that
 * does similar things.
 */
SYSCALL_DEFINE1(nice, int, increment)
{
	long nice, retval;

	/*
	 * Setpriority might change our priority at the same moment.
	 * We don't have to worry. Conceptually one call occurs first
	 * and we have a single winner.
	 */
	increment = clamp(increment, -NICE_WIDTH, NICE_WIDTH);
	nice = task_nice(current) + increment;

	nice = clamp_val(nice, MIN_NICE, MAX_NICE);
	if (increment < 0 && !can_nice(current, nice))
		return -EPERM;

	retval = security_task_setnice(current, nice);
	if (retval)
		return retval;

	set_user_nice(current, nice);
	return 0;
}

#endif

/**
 * task_prio - return the priority value of a given task.
 * @p: the task in question.
 *
 * Return: The priority value as seen by users in /proc.
 * RT tasks are offset by -200. Normal tasks are centered
 * around 0, value goes from -16 to +15.
 */
int task_prio(const struct task_struct *p)
{
	return p->prio - MAX_RT_PRIO;
}

/**
 * idle_cpu - is a given CPU idle currently?
 * @cpu: the processor in question.
 *
 * Return: 1 if the CPU is currently idle. 0 otherwise.
 */
int idle_cpu(int cpu)
{
	struct rq *rq = cpu_rq(cpu);

	if (rq->curr != rq->idle)
		return 0;

	if (rq->nr_running)
		return 0;

#ifdef CONFIG_SMP
	if (rq->ttwu_pending)
		return 0;
#endif

	return 1;
}

/**
 * available_idle_cpu - is a given CPU idle for enqueuing work.
 * @cpu: the CPU in question.
 *
 * Return: 1 if the CPU is currently idle. 0 otherwise.
 */
int available_idle_cpu(int cpu)
{
	if (!idle_cpu(cpu))
		return 0;

	if (vcpu_is_preempted(cpu))
		return 0;

	return 1;
}

/**
 * idle_task - return the idle task for a given CPU.
 * @cpu: the processor in question.
 *
 * Return: The idle task for the CPU @cpu.
 */
struct task_struct *idle_task(int cpu)
{
	return cpu_rq(cpu)->idle;
}

/**
 * find_process_by_pid - find a process with a matching PID value.
 * @pid: the pid in question.
 *
 * The task of @pid, if found. %NULL otherwise.
 */
static struct task_struct *find_process_by_pid(pid_t pid)
{
	return pid ? find_task_by_vpid(pid) : current;
}

/*
 * sched_setparam() passes in -1 for its policy, to let the functions
 * it calls know not to change it.
 */
#define SETPARAM_POLICY	-1

static void __setscheduler_params(struct task_struct *p,
		const struct sched_attr *attr)
{
	int policy = attr->sched_policy;

	if (policy == SETPARAM_POLICY)
		policy = p->policy;

	p->policy = policy;

	if (dl_policy(policy))
		__setparam_dl(p, attr);
	else if (fair_policy(policy))
		p->static_prio = NICE_TO_PRIO(attr->sched_nice);

	/*
	 * __sched_setscheduler() ensures attr->sched_priority == 0 when
	 * !rt_policy. Always setting this ensures that things like
	 * getparam()/getattr() don't report silly values for !rt tasks.
	 */
	p->rt_priority = attr->sched_priority;
	p->normal_prio = normal_prio(p);
	set_load_weight(p, true);
}

/* Actually do priority change: must hold pi & rq lock. */
static void __setscheduler(struct rq *rq, struct task_struct *p,
			   const struct sched_attr *attr, bool keep_boost)
{
	/*
	 * If params can't change scheduling class changes aren't allowed
	 * either.
	 */
	if (attr->sched_flags & SCHED_FLAG_KEEP_PARAMS)
		return;

	__setscheduler_params(p, attr);

	/*
	 * Keep a potential priority boosting if called from
	 * sched_setscheduler().
	 */
	p->prio = normal_prio(p);
	if (keep_boost)
		p->prio = rt_effective_prio(p, p->prio);

	if (dl_prio(p->prio))
		p->sched_class = &dl_sched_class;
	else if (rt_prio(p->prio))
		p->sched_class = &rt_sched_class;
	else
		p->sched_class = &fair_sched_class;
}

/*
 * Check the target process has a UID that matches the current process's:
 */
static bool check_same_owner(struct task_struct *p)
{
	const struct cred *cred = current_cred(), *pcred;
	bool match;

	rcu_read_lock();
	pcred = __task_cred(p);
	match = (uid_eq(cred->euid, pcred->euid) ||
		 uid_eq(cred->euid, pcred->uid));
	rcu_read_unlock();
	return match;
}

static int __sched_setscheduler(struct task_struct *p,
				const struct sched_attr *attr,
				bool user, bool pi)
{
	int newprio = dl_policy(attr->sched_policy) ? MAX_DL_PRIO - 1 :
		      MAX_RT_PRIO - 1 - attr->sched_priority;
	int retval, oldprio, oldpolicy = -1, queued, running;
	int new_effective_prio, policy = attr->sched_policy;
	const struct sched_class *prev_class;
	struct rq_flags rf;
	int reset_on_fork;
	int queue_flags = DEQUEUE_SAVE | DEQUEUE_MOVE | DEQUEUE_NOCLOCK;
	struct rq *rq;

	/* The pi code expects interrupts enabled */
	BUG_ON(pi && in_interrupt());
recheck:
	/* Double check policy once rq lock held: */
	if (policy < 0) {
		reset_on_fork = p->sched_reset_on_fork;
		policy = oldpolicy = p->policy;
	} else {
		reset_on_fork = !!(attr->sched_flags & SCHED_FLAG_RESET_ON_FORK);

		if (!valid_policy(policy))
			return -EINVAL;
	}

	if (attr->sched_flags & ~(SCHED_FLAG_ALL | SCHED_FLAG_SUGOV))
		return -EINVAL;

	/*
	 * Valid priorities for SCHED_FIFO and SCHED_RR are
	 * 1..MAX_USER_RT_PRIO-1, valid priority for SCHED_NORMAL,
	 * SCHED_BATCH and SCHED_IDLE is 0.
	 */
	if ((p->mm && attr->sched_priority > MAX_USER_RT_PRIO-1) ||
	    (!p->mm && attr->sched_priority > MAX_RT_PRIO-1))
		return -EINVAL;
	if ((dl_policy(policy) && !__checkparam_dl(attr)) ||
	    (rt_policy(policy) != (attr->sched_priority != 0)))
		return -EINVAL;

	/*
	 * Allow unprivileged RT tasks to decrease priority:
	 */
	if (user && !capable(CAP_SYS_NICE)) {
		if (fair_policy(policy)) {
			if (attr->sched_nice < task_nice(p) &&
			    !can_nice(p, attr->sched_nice))
				return -EPERM;
		}

		if (rt_policy(policy)) {
			unsigned long rlim_rtprio =
					task_rlimit(p, RLIMIT_RTPRIO);

			/* Can't set/change the rt policy: */
			if (policy != p->policy && !rlim_rtprio)
				return -EPERM;

			/* Can't increase priority: */
			if (attr->sched_priority > p->rt_priority &&
			    attr->sched_priority > rlim_rtprio)
				return -EPERM;
		}

		 /*
		  * Can't set/change SCHED_DEADLINE policy at all for now
		  * (safest behavior); in the future we would like to allow
		  * unprivileged DL tasks to increase their relative deadline
		  * or reduce their runtime (both ways reducing utilization)
		  */
		if (dl_policy(policy))
			return -EPERM;

		/*
		 * Treat SCHED_IDLE as nice 20. Only allow a switch to
		 * SCHED_NORMAL if the RLIMIT_NICE would normally permit it.
		 */
		if (task_has_idle_policy(p) && !idle_policy(policy)) {
			if (!can_nice(p, task_nice(p)))
				return -EPERM;
		}

		/* Can't change other user's priorities: */
		if (!check_same_owner(p))
			return -EPERM;

		/* Normal users shall not reset the sched_reset_on_fork flag: */
		if (p->sched_reset_on_fork && !reset_on_fork)
			return -EPERM;
	}

	if (user) {
		if (attr->sched_flags & SCHED_FLAG_SUGOV)
			return -EINVAL;

		retval = security_task_setscheduler(p);
		if (retval)
			return retval;
	}

	/* Update task specific "requested" clamps */
	if (attr->sched_flags & SCHED_FLAG_UTIL_CLAMP) {
		retval = uclamp_validate(p, attr);
		if (retval)
			return retval;
	}

	if (pi)
		cpuset_read_lock();

	/*
	 * Make sure no PI-waiters arrive (or leave) while we are
	 * changing the priority of the task:
	 *
	 * To be able to change p->policy safely, the appropriate
	 * runqueue lock must be held.
	 */
	rq = task_rq_lock(p, &rf);
	update_rq_clock(rq);

	/*
	 * Changing the policy of the stop threads its a very bad idea:
	 */
	if (p == rq->stop) {
		retval = -EINVAL;
		goto unlock;
	}

	/*
	 * If not changing anything there's no need to proceed further,
	 * but store a possible modification of reset_on_fork.
	 */
	if (unlikely(policy == p->policy)) {
		if (fair_policy(policy) && attr->sched_nice != task_nice(p))
			goto change;
		if (rt_policy(policy) && attr->sched_priority != p->rt_priority)
			goto change;
		if (dl_policy(policy) && dl_param_changed(p, attr))
			goto change;
		if (attr->sched_flags & SCHED_FLAG_UTIL_CLAMP)
			goto change;

		p->sched_reset_on_fork = reset_on_fork;
		retval = 0;
		goto unlock;
	}
change:

	if (user) {
#ifdef CONFIG_RT_GROUP_SCHED
		/*
		 * Do not allow realtime tasks into groups that have no runtime
		 * assigned.
		 */
		if (rt_bandwidth_enabled() && rt_policy(policy) &&
				task_group(p)->rt_bandwidth.rt_runtime == 0 &&
				!task_group_is_autogroup(task_group(p))) {
			retval = -EPERM;
			goto unlock;
		}
#endif
#ifdef CONFIG_SMP
		if (dl_bandwidth_enabled() && dl_policy(policy) &&
				!(attr->sched_flags & SCHED_FLAG_SUGOV)) {
			cpumask_t *span = rq->rd->span;

			/*
			 * Don't allow tasks with an affinity mask smaller than
			 * the entire root_domain to become SCHED_DEADLINE. We
			 * will also fail if there's no bandwidth available.
			 */
			if (!cpumask_subset(span, p->cpus_ptr) ||
			    rq->rd->dl_bw.bw == 0) {
				retval = -EPERM;
				goto unlock;
			}
		}
#endif
	}

	/* Re-check policy now with rq lock held: */
	if (unlikely(oldpolicy != -1 && oldpolicy != p->policy)) {
		policy = oldpolicy = -1;
		task_rq_unlock(rq, p, &rf);
		if (pi)
			cpuset_read_unlock();
		goto recheck;
	}

	/*
	 * If setscheduling to SCHED_DEADLINE (or changing the parameters
	 * of a SCHED_DEADLINE task) we need to check if enough bandwidth
	 * is available.
	 */
	if ((dl_policy(policy) || dl_task(p)) && sched_dl_overflow(p, policy, attr)) {
		retval = -EBUSY;
		goto unlock;
	}

	p->sched_reset_on_fork = reset_on_fork;
	oldprio = p->prio;

	if (pi) {
		/*
		 * Take priority boosted tasks into account. If the new
		 * effective priority is unchanged, we just store the new
		 * normal parameters and do not touch the scheduler class and
		 * the runqueue. This will be done when the task deboost
		 * itself.
		 */
		new_effective_prio = rt_effective_prio(p, newprio);
		if (new_effective_prio == oldprio)
			queue_flags &= ~DEQUEUE_MOVE;
	}

	queued = task_on_rq_queued(p);
	running = task_current(rq, p);
	if (queued)
		dequeue_task(rq, p, queue_flags);
	if (running)
		put_prev_task(rq, p);

	prev_class = p->sched_class;

	__setscheduler(rq, p, attr, pi);
	__setscheduler_uclamp(p, attr);

	if (queued) {
		/*
		 * We enqueue to tail when the priority of a task is
		 * increased (user space view).
		 */
		if (oldprio < p->prio)
			queue_flags |= ENQUEUE_HEAD;

		enqueue_task(rq, p, queue_flags);
	}
	if (running)
		set_next_task(rq, p);

	check_class_changed(rq, p, prev_class, oldprio);

	/* Avoid rq from going away on us: */
	preempt_disable();
	task_rq_unlock(rq, p, &rf);

	if (pi) {
		cpuset_read_unlock();
		rt_mutex_adjust_pi(p);
	}

	/* Run balance callbacks after we've adjusted the PI chain: */
	balance_callback(rq);
	preempt_enable();

	return 0;

unlock:
	task_rq_unlock(rq, p, &rf);
	if (pi)
		cpuset_read_unlock();
	return retval;
}

static int _sched_setscheduler(struct task_struct *p, int policy,
			       const struct sched_param *param, bool check)
{
	struct sched_attr attr = {
		.sched_policy   = policy,
		.sched_priority = param->sched_priority,
		.sched_nice	= PRIO_TO_NICE(p->static_prio),
	};

	/* Fixup the legacy SCHED_RESET_ON_FORK hack. */
	if ((policy != SETPARAM_POLICY) && (policy & SCHED_RESET_ON_FORK)) {
		attr.sched_flags |= SCHED_FLAG_RESET_ON_FORK;
		policy &= ~SCHED_RESET_ON_FORK;
		attr.sched_policy = policy;
	}

	return __sched_setscheduler(p, &attr, check, true);
}
/**
 * sched_setscheduler - change the scheduling policy and/or RT priority of a thread.
 * @p: the task in question.
 * @policy: new policy.
 * @param: structure containing the new RT priority.
 *
 * Return: 0 on success. An error code otherwise.
 *
 * NOTE that the task may be already dead.
 */
int sched_setscheduler(struct task_struct *p, int policy,
		       const struct sched_param *param)
{
	return _sched_setscheduler(p, policy, param, true);
}
EXPORT_SYMBOL_GPL(sched_setscheduler);

int sched_setattr(struct task_struct *p, const struct sched_attr *attr)
{
	return __sched_setscheduler(p, attr, true, true);
}
EXPORT_SYMBOL_GPL(sched_setattr);

int sched_setattr_nocheck(struct task_struct *p, const struct sched_attr *attr)
{
	return __sched_setscheduler(p, attr, false, true);
}

/**
 * sched_setscheduler_nocheck - change the scheduling policy and/or RT priority of a thread from kernelspace.
 * @p: the task in question.
 * @policy: new policy.
 * @param: structure containing the new RT priority.
 *
 * Just like sched_setscheduler, only don't bother checking if the
 * current context has permission.  For example, this is needed in
 * stop_machine(): we create temporary high priority worker threads,
 * but our caller might not have that capability.
 *
 * Return: 0 on success. An error code otherwise.
 */
int sched_setscheduler_nocheck(struct task_struct *p, int policy,
			       const struct sched_param *param)
{
	return _sched_setscheduler(p, policy, param, false);
}
EXPORT_SYMBOL_GPL(sched_setscheduler_nocheck);

static int
do_sched_setscheduler(pid_t pid, int policy, struct sched_param __user *param)
{
	struct sched_param lparam;
	struct task_struct *p;
	int retval;

	if (!param || pid < 0)
		return -EINVAL;
	if (copy_from_user(&lparam, param, sizeof(struct sched_param)))
		return -EFAULT;

	rcu_read_lock();
	retval = -ESRCH;
	p = find_process_by_pid(pid);
	if (likely(p))
		get_task_struct(p);
	rcu_read_unlock();

	if (likely(p)) {
		retval = sched_setscheduler(p, policy, &lparam);
		put_task_struct(p);
	}

	return retval;
}

/*
 * Mimics kernel/events/core.c perf_copy_attr().
 */
static int sched_copy_attr(struct sched_attr __user *uattr, struct sched_attr *attr)
{
	u32 size;
	int ret;

	/* Zero the full structure, so that a short copy will be nice: */
	memset(attr, 0, sizeof(*attr));

	ret = get_user(size, &uattr->size);
	if (ret)
		return ret;

	/* ABI compatibility quirk: */
	if (!size)
		size = SCHED_ATTR_SIZE_VER0;
	if (size < SCHED_ATTR_SIZE_VER0 || size > PAGE_SIZE)
		goto err_size;

	ret = copy_struct_from_user(attr, sizeof(*attr), uattr, size);
	if (ret) {
		if (ret == -E2BIG)
			goto err_size;
		return ret;
	}

	if ((attr->sched_flags & SCHED_FLAG_UTIL_CLAMP) &&
	    size < SCHED_ATTR_SIZE_VER1)
		return -EINVAL;

	/*
	 * XXX: Do we want to be lenient like existing syscalls; or do we want
	 * to be strict and return an error on out-of-bounds values?
	 */
	attr->sched_nice = clamp(attr->sched_nice, MIN_NICE, MAX_NICE);

	return 0;

err_size:
	put_user(sizeof(*attr), &uattr->size);
	return -E2BIG;
}

/**
 * sys_sched_setscheduler - set/change the scheduler policy and RT priority
 * @pid: the pid in question.
 * @policy: new policy.
 * @param: structure containing the new RT priority.
 *
 * Return: 0 on success. An error code otherwise.
 */
SYSCALL_DEFINE3(sched_setscheduler, pid_t, pid, int, policy, struct sched_param __user *, param)
{
	if (policy < 0)
		return -EINVAL;

	return do_sched_setscheduler(pid, policy, param);
}

/**
 * sys_sched_setparam - set/change the RT priority of a thread
 * @pid: the pid in question.
 * @param: structure containing the new RT priority.
 *
 * Return: 0 on success. An error code otherwise.
 */
SYSCALL_DEFINE2(sched_setparam, pid_t, pid, struct sched_param __user *, param)
{
	return do_sched_setscheduler(pid, SETPARAM_POLICY, param);
}

/**
 * sys_sched_setattr - same as above, but with extended sched_attr
 * @pid: the pid in question.
 * @uattr: structure containing the extended parameters.
 * @flags: for future extension.
 */
SYSCALL_DEFINE3(sched_setattr, pid_t, pid, struct sched_attr __user *, uattr,
			       unsigned int, flags)
{
	struct sched_attr attr;
	struct task_struct *p;
	int retval;

	if (!uattr || pid < 0 || flags)
		return -EINVAL;

	retval = sched_copy_attr(uattr, &attr);
	if (retval)
		return retval;

	if ((int)attr.sched_policy < 0)
		return -EINVAL;
	if (attr.sched_flags & SCHED_FLAG_KEEP_POLICY)
		attr.sched_policy = SETPARAM_POLICY;

	rcu_read_lock();
	retval = -ESRCH;
	p = find_process_by_pid(pid);
	if (likely(p))
		get_task_struct(p);
	rcu_read_unlock();

	if (likely(p)) {
		retval = sched_setattr(p, &attr);
		put_task_struct(p);
	}

	return retval;
}

/**
 * sys_sched_getscheduler - get the policy (scheduling class) of a thread
 * @pid: the pid in question.
 *
 * Return: On success, the policy of the thread. Otherwise, a negative error
 * code.
 */
SYSCALL_DEFINE1(sched_getscheduler, pid_t, pid)
{
	struct task_struct *p;
	int retval;

	if (pid < 0)
		return -EINVAL;

	retval = -ESRCH;
	rcu_read_lock();
	p = find_process_by_pid(pid);
	if (p) {
		retval = security_task_getscheduler(p);
		if (!retval)
			retval = p->policy
				| (p->sched_reset_on_fork ? SCHED_RESET_ON_FORK : 0);
	}
	rcu_read_unlock();
	return retval;
}

/**
 * sys_sched_getparam - get the RT priority of a thread
 * @pid: the pid in question.
 * @param: structure containing the RT priority.
 *
 * Return: On success, 0 and the RT priority is in @param. Otherwise, an error
 * code.
 */
SYSCALL_DEFINE2(sched_getparam, pid_t, pid, struct sched_param __user *, param)
{
	struct sched_param lp = { .sched_priority = 0 };
	struct task_struct *p;
	int retval;

	if (!param || pid < 0)
		return -EINVAL;

	rcu_read_lock();
	p = find_process_by_pid(pid);
	retval = -ESRCH;
	if (!p)
		goto out_unlock;

	retval = security_task_getscheduler(p);
	if (retval)
		goto out_unlock;

	if (task_has_rt_policy(p))
		lp.sched_priority = p->rt_priority;
	rcu_read_unlock();

	/*
	 * This one might sleep, we cannot do it with a spinlock held ...
	 */
	retval = copy_to_user(param, &lp, sizeof(*param)) ? -EFAULT : 0;

	return retval;

out_unlock:
	rcu_read_unlock();
	return retval;
}

/*
 * Copy the kernel size attribute structure (which might be larger
 * than what user-space knows about) to user-space.
 *
 * Note that all cases are valid: user-space buffer can be larger or
 * smaller than the kernel-space buffer. The usual case is that both
 * have the same size.
 */
static int
sched_attr_copy_to_user(struct sched_attr __user *uattr,
			struct sched_attr *kattr,
			unsigned int usize)
{
	unsigned int ksize = sizeof(*kattr);

	if (!access_ok(uattr, usize))
		return -EFAULT;

	/*
	 * sched_getattr() ABI forwards and backwards compatibility:
	 *
	 * If usize == ksize then we just copy everything to user-space and all is good.
	 *
	 * If usize < ksize then we only copy as much as user-space has space for,
	 * this keeps ABI compatibility as well. We skip the rest.
	 *
	 * If usize > ksize then user-space is using a newer version of the ABI,
	 * which part the kernel doesn't know about. Just ignore it - tooling can
	 * detect the kernel's knowledge of attributes from the attr->size value
	 * which is set to ksize in this case.
	 */
	kattr->size = min(usize, ksize);

	if (copy_to_user(uattr, kattr, kattr->size))
		return -EFAULT;

	return 0;
}

/**
 * sys_sched_getattr - similar to sched_getparam, but with sched_attr
 * @pid: the pid in question.
 * @uattr: structure containing the extended parameters.
 * @usize: sizeof(attr) for fwd/bwd comp.
 * @flags: for future extension.
 */
SYSCALL_DEFINE4(sched_getattr, pid_t, pid, struct sched_attr __user *, uattr,
		unsigned int, usize, unsigned int, flags)
{
	struct sched_attr kattr = { };
	struct task_struct *p;
	int retval;

	if (!uattr || pid < 0 || usize > PAGE_SIZE ||
	    usize < SCHED_ATTR_SIZE_VER0 || flags)
		return -EINVAL;

	rcu_read_lock();
	p = find_process_by_pid(pid);
	retval = -ESRCH;
	if (!p)
		goto out_unlock;

	retval = security_task_getscheduler(p);
	if (retval)
		goto out_unlock;

	kattr.sched_policy = p->policy;
	if (p->sched_reset_on_fork)
		kattr.sched_flags |= SCHED_FLAG_RESET_ON_FORK;
	if (task_has_dl_policy(p))
		__getparam_dl(p, &kattr);
	else if (task_has_rt_policy(p))
		kattr.sched_priority = p->rt_priority;
	else
		kattr.sched_nice = task_nice(p);

#ifdef CONFIG_UCLAMP_TASK
	kattr.sched_util_min = p->uclamp_req[UCLAMP_MIN].value;
	kattr.sched_util_max = p->uclamp_req[UCLAMP_MAX].value;
#endif

	rcu_read_unlock();

	return sched_attr_copy_to_user(uattr, &kattr, usize);

out_unlock:
	rcu_read_unlock();
	return retval;
}

long sched_setaffinity(pid_t pid, const struct cpumask *in_mask)
{
	cpumask_var_t cpus_allowed, new_mask;
	struct task_struct *p;
	int retval;

	rcu_read_lock();

	p = find_process_by_pid(pid);
	if (!p) {
		rcu_read_unlock();
		return -ESRCH;
	}

	/* Prevent p going away */
	get_task_struct(p);
	rcu_read_unlock();

	if (p->flags & PF_NO_SETAFFINITY) {
		retval = -EINVAL;
		goto out_put_task;
	}
	if (!alloc_cpumask_var(&cpus_allowed, GFP_KERNEL)) {
		retval = -ENOMEM;
		goto out_put_task;
	}
	if (!alloc_cpumask_var(&new_mask, GFP_KERNEL)) {
		retval = -ENOMEM;
		goto out_free_cpus_allowed;
	}
	retval = -EPERM;
	if (!check_same_owner(p)) {
		rcu_read_lock();
		if (!ns_capable(__task_cred(p)->user_ns, CAP_SYS_NICE)) {
			rcu_read_unlock();
			goto out_free_new_mask;
		}
		rcu_read_unlock();
	}

	retval = security_task_setscheduler(p);
	if (retval)
		goto out_free_new_mask;


	cpuset_cpus_allowed(p, cpus_allowed);
	cpumask_and(new_mask, in_mask, cpus_allowed);

	/*
	 * Since bandwidth control happens on root_domain basis,
	 * if admission test is enabled, we only admit -deadline
	 * tasks allowed to run on all the CPUs in the task's
	 * root_domain.
	 */
#ifdef CONFIG_SMP
	if (task_has_dl_policy(p) && dl_bandwidth_enabled()) {
		rcu_read_lock();
		if (!cpumask_subset(task_rq(p)->rd->span, new_mask)) {
			retval = -EBUSY;
			rcu_read_unlock();
			goto out_free_new_mask;
		}
		rcu_read_unlock();
	}
#endif
again:
	retval = __set_cpus_allowed_ptr(p, new_mask, true);

	if (!retval) {
		cpuset_cpus_allowed(p, cpus_allowed);
		if (!cpumask_subset(new_mask, cpus_allowed)) {
			/*
			 * We must have raced with a concurrent cpuset
			 * update. Just reset the cpus_allowed to the
			 * cpuset's cpus_allowed
			 */
			cpumask_copy(new_mask, cpus_allowed);
			goto again;
		}
	}
out_free_new_mask:
	free_cpumask_var(new_mask);
out_free_cpus_allowed:
	free_cpumask_var(cpus_allowed);
out_put_task:
	put_task_struct(p);
	return retval;
}

static int get_user_cpu_mask(unsigned long __user *user_mask_ptr, unsigned len,
			     struct cpumask *new_mask)
{
	if (len < cpumask_size())
		cpumask_clear(new_mask);
	else if (len > cpumask_size())
		len = cpumask_size();

	return copy_from_user(new_mask, user_mask_ptr, len) ? -EFAULT : 0;
}

/**
 * sys_sched_setaffinity - set the CPU affinity of a process
 * @pid: pid of the process
 * @len: length in bytes of the bitmask pointed to by user_mask_ptr
 * @user_mask_ptr: user-space pointer to the new CPU mask
 *
 * Return: 0 on success. An error code otherwise.
 */
SYSCALL_DEFINE3(sched_setaffinity, pid_t, pid, unsigned int, len,
		unsigned long __user *, user_mask_ptr)
{
	cpumask_var_t new_mask;
	int retval;

	if (!alloc_cpumask_var(&new_mask, GFP_KERNEL))
		return -ENOMEM;

	retval = get_user_cpu_mask(user_mask_ptr, len, new_mask);
	if (retval == 0)
		retval = sched_setaffinity(pid, new_mask);
	free_cpumask_var(new_mask);
	return retval;
}

long sched_getaffinity(pid_t pid, struct cpumask *mask)
{
	struct task_struct *p;
	unsigned long flags;
	int retval;

	rcu_read_lock();

	retval = -ESRCH;
	p = find_process_by_pid(pid);
	if (!p)
		goto out_unlock;

	retval = security_task_getscheduler(p);
	if (retval)
		goto out_unlock;

	raw_spin_lock_irqsave(&p->pi_lock, flags);
	cpumask_and(mask, &p->cpus_mask, cpu_active_mask);
	raw_spin_unlock_irqrestore(&p->pi_lock, flags);

out_unlock:
	rcu_read_unlock();

	return retval;
}

/**
 * sys_sched_getaffinity - get the CPU affinity of a process
 * @pid: pid of the process
 * @len: length in bytes of the bitmask pointed to by user_mask_ptr
 * @user_mask_ptr: user-space pointer to hold the current CPU mask
 *
 * Return: size of CPU mask copied to user_mask_ptr on success. An
 * error code otherwise.
 */
SYSCALL_DEFINE3(sched_getaffinity, pid_t, pid, unsigned int, len,
		unsigned long __user *, user_mask_ptr)
{
	int ret;
	cpumask_var_t mask;

	if ((len * BITS_PER_BYTE) < nr_cpu_ids)
		return -EINVAL;
	if (len & (sizeof(unsigned long)-1))
		return -EINVAL;

	if (!alloc_cpumask_var(&mask, GFP_KERNEL))
		return -ENOMEM;

	ret = sched_getaffinity(pid, mask);
	if (ret == 0) {
		unsigned int retlen = min(len, cpumask_size());

		if (copy_to_user(user_mask_ptr, mask, retlen))
			ret = -EFAULT;
		else
			ret = retlen;
	}
	free_cpumask_var(mask);

	return ret;
}

/**
 * sys_sched_yield - yield the current processor to other threads.
 *
 * This function yields the current CPU to other tasks. If there are no
 * other threads running on this CPU then this function will return.
 *
 * Return: 0.
 */
static void do_sched_yield(void)
{
	struct rq_flags rf;
	struct rq *rq;

	rq = this_rq_lock_irq(&rf);

	schedstat_inc(rq->yld_count);
	current->sched_class->yield_task(rq);

	/*
	 * Since we are going to call schedule() anyway, there's
	 * no need to preempt or enable interrupts:
	 */
	preempt_disable();
	rq_unlock(rq, &rf);
	sched_preempt_enable_no_resched();

	schedule();
}

SYSCALL_DEFINE0(sched_yield)
{
	do_sched_yield();
	return 0;
}

#ifndef CONFIG_PREEMPTION
int __sched _cond_resched(void)
{
	if (should_resched(0)) {
		preempt_schedule_common();
		return 1;
	}
	rcu_all_qs();
	return 0;
}
EXPORT_SYMBOL(_cond_resched);
#endif

/*
 * __cond_resched_lock() - if a reschedule is pending, drop the given lock,
 * call schedule, and on return reacquire the lock.
 *
 * This works OK both with and without CONFIG_PREEMPTION. We do strange low-level
 * operations here to prevent schedule() from being called twice (once via
 * spin_unlock(), once by hand).
 */
int __cond_resched_lock(spinlock_t *lock)
{
	int resched = should_resched(PREEMPT_LOCK_OFFSET);
	int ret = 0;

	lockdep_assert_held(lock);

	if (spin_needbreak(lock) || resched) {
		spin_unlock(lock);
		if (resched)
			preempt_schedule_common();
		else
			cpu_relax();
		ret = 1;
		spin_lock(lock);
	}
	return ret;
}
EXPORT_SYMBOL(__cond_resched_lock);

/**
 * yield - yield the current processor to other threads.
 *
 * Do not ever use this function, there's a 99% chance you're doing it wrong.
 *
 * The scheduler is at all times free to pick the calling task as the most
 * eligible task to run, if removing the yield() call from your code breaks
 * it, its already broken.
 *
 * Typical broken usage is:
 *
 * while (!event)
 *	yield();
 *
 * where one assumes that yield() will let 'the other' process run that will
 * make event true. If the current task is a SCHED_FIFO task that will never
 * happen. Never use yield() as a progress guarantee!!
 *
 * If you want to use yield() to wait for something, use wait_event().
 * If you want to use yield() to be 'nice' for others, use cond_resched().
 * If you still want to use yield(), do not!
 */
void __sched yield(void)
{
	set_current_state(TASK_RUNNING);
	do_sched_yield();
}
EXPORT_SYMBOL(yield);

/**
 * yield_to - yield the current processor to another thread in
 * your thread group, or accelerate that thread toward the
 * processor it's on.
 * @p: target task
 * @preempt: whether task preemption is allowed or not
 *
 * It's the caller's job to ensure that the target task struct
 * can't go away on us before we can do any checks.
 *
 * Return:
 *	true (>0) if we indeed boosted the target task.
 *	false (0) if we failed to boost the target.
 *	-ESRCH if there's no task to yield to.
 */
int __sched yield_to(struct task_struct *p, bool preempt)
{
	struct task_struct *curr = current;
	struct rq *rq, *p_rq;
	unsigned long flags;
	int yielded = 0;

	local_irq_save(flags);
	rq = this_rq();

again:
	p_rq = task_rq(p);
	/*
	 * If we're the only runnable task on the rq and target rq also
	 * has only one task, there's absolutely no point in yielding.
	 */
	if (rq->nr_running == 1 && p_rq->nr_running == 1) {
		yielded = -ESRCH;
		goto out_irq;
	}

	double_rq_lock(rq, p_rq);
	if (task_rq(p) != p_rq) {
		double_rq_unlock(rq, p_rq);
		goto again;
	}

	if (!curr->sched_class->yield_to_task)
		goto out_unlock;

	if (curr->sched_class != p->sched_class)
		goto out_unlock;

	if (task_running(p_rq, p) || p->state)
		goto out_unlock;

	yielded = curr->sched_class->yield_to_task(rq, p, preempt);
	if (yielded) {
		schedstat_inc(rq->yld_count);
		/*
		 * Make p's CPU reschedule; pick_next_entity takes care of
		 * fairness.
		 */
		if (preempt && rq != p_rq)
			resched_curr(p_rq);
	}

out_unlock:
	double_rq_unlock(rq, p_rq);
out_irq:
	local_irq_restore(flags);

	if (yielded > 0)
		schedule();

	return yielded;
}
EXPORT_SYMBOL_GPL(yield_to);

int io_schedule_prepare(void)
{
	int old_iowait = current->in_iowait;

	current->in_iowait = 1;
	blk_schedule_flush_plug(current);

	return old_iowait;
}

void io_schedule_finish(int token)
{
	current->in_iowait = token;
}

/*
 * This task is about to go to sleep on IO. Increment rq->nr_iowait so
 * that process accounting knows that this is a task in IO wait state.
 */
long __sched io_schedule_timeout(long timeout)
{
	int token;
	long ret;

	token = io_schedule_prepare();
	ret = schedule_timeout(timeout);
	io_schedule_finish(token);

	return ret;
}
EXPORT_SYMBOL(io_schedule_timeout);

void __sched io_schedule(void)
{
	int token;

	token = io_schedule_prepare();
	schedule();
	io_schedule_finish(token);
}
EXPORT_SYMBOL(io_schedule);

/**
 * sys_sched_get_priority_max - return maximum RT priority.
 * @policy: scheduling class.
 *
 * Return: On success, this syscall returns the maximum
 * rt_priority that can be used by a given scheduling class.
 * On failure, a negative error code is returned.
 */
SYSCALL_DEFINE1(sched_get_priority_max, int, policy)
{
	int ret = -EINVAL;

	switch (policy) {
	case SCHED_FIFO:
	case SCHED_RR:
		ret = MAX_USER_RT_PRIO-1;
		break;
	case SCHED_DEADLINE:
	case SCHED_NORMAL:
	case SCHED_BATCH:
	case SCHED_IDLE:
		ret = 0;
		break;
	}
	return ret;
}

/**
 * sys_sched_get_priority_min - return minimum RT priority.
 * @policy: scheduling class.
 *
 * Return: On success, this syscall returns the minimum
 * rt_priority that can be used by a given scheduling class.
 * On failure, a negative error code is returned.
 */
SYSCALL_DEFINE1(sched_get_priority_min, int, policy)
{
	int ret = -EINVAL;

	switch (policy) {
	case SCHED_FIFO:
	case SCHED_RR:
		ret = 1;
		break;
	case SCHED_DEADLINE:
	case SCHED_NORMAL:
	case SCHED_BATCH:
	case SCHED_IDLE:
		ret = 0;
	}
	return ret;
}

static int sched_rr_get_interval(pid_t pid, struct timespec64 *t)
{
	struct task_struct *p;
	unsigned int time_slice;
	struct rq_flags rf;
	struct rq *rq;
	int retval;

	if (pid < 0)
		return -EINVAL;

	retval = -ESRCH;
	rcu_read_lock();
	p = find_process_by_pid(pid);
	if (!p)
		goto out_unlock;

	retval = security_task_getscheduler(p);
	if (retval)
		goto out_unlock;

	rq = task_rq_lock(p, &rf);
	time_slice = 0;
	if (p->sched_class->get_rr_interval)
		time_slice = p->sched_class->get_rr_interval(rq, p);
	task_rq_unlock(rq, p, &rf);

	rcu_read_unlock();
	jiffies_to_timespec64(time_slice, t);
	return 0;

out_unlock:
	rcu_read_unlock();
	return retval;
}

/**
 * sys_sched_rr_get_interval - return the default timeslice of a process.
 * @pid: pid of the process.
 * @interval: userspace pointer to the timeslice value.
 *
 * this syscall writes the default timeslice value of a given process
 * into the user-space timespec buffer. A value of '0' means infinity.
 *
 * Return: On success, 0 and the timeslice is in @interval. Otherwise,
 * an error code.
 */
SYSCALL_DEFINE2(sched_rr_get_interval, pid_t, pid,
		struct __kernel_timespec __user *, interval)
{
	struct timespec64 t;
	int retval = sched_rr_get_interval(pid, &t);

	if (retval == 0)
		retval = put_timespec64(&t, interval);

	return retval;
}

#ifdef CONFIG_COMPAT_32BIT_TIME
SYSCALL_DEFINE2(sched_rr_get_interval_time32, pid_t, pid,
		struct old_timespec32 __user *, interval)
{
	struct timespec64 t;
	int retval = sched_rr_get_interval(pid, &t);

	if (retval == 0)
		retval = put_old_timespec32(&t, interval);
	return retval;
}
#endif

void sched_show_task(struct task_struct *p)
{
	unsigned long free = 0;
	int ppid;

	if (!try_get_task_stack(p))
		return;

	printk(KERN_INFO "%-15.15s %c", p->comm, task_state_to_char(p));

	if (p->state == TASK_RUNNING)
		printk(KERN_CONT "  running task    ");
#ifdef CONFIG_DEBUG_STACK_USAGE
	free = stack_not_used(p);
#endif
	ppid = 0;
	rcu_read_lock();
	if (pid_alive(p))
		ppid = task_pid_nr(rcu_dereference(p->real_parent));
	rcu_read_unlock();
	printk(KERN_CONT "%5lu %5d %6d 0x%08lx\n", free,
		task_pid_nr(p), ppid,
		(unsigned long)task_thread_info(p)->flags);

	print_worker_info(KERN_INFO, p);
	show_stack(p, NULL, KERN_INFO);
	put_task_stack(p);
}
EXPORT_SYMBOL_GPL(sched_show_task);

static inline bool
state_filter_match(unsigned long state_filter, struct task_struct *p)
{
	/* no filter, everything matches */
	if (!state_filter)
		return true;

	/* filter, but doesn't match */
	if (!(p->state & state_filter))
		return false;

	/*
	 * When looking for TASK_UNINTERRUPTIBLE skip TASK_IDLE (allows
	 * TASK_KILLABLE).
	 */
	if (state_filter == TASK_UNINTERRUPTIBLE && p->state == TASK_IDLE)
		return false;

	return true;
}


void show_state_filter(unsigned long state_filter)
{
	struct task_struct *g, *p;

#if BITS_PER_LONG == 32
	printk(KERN_INFO
		"  task                PC stack   pid father\n");
#else
	printk(KERN_INFO
		"  task                        PC stack   pid father\n");
#endif
	rcu_read_lock();
	for_each_process_thread(g, p) {
		/*
		 * reset the NMI-timeout, listing all files on a slow
		 * console might take a lot of time:
		 * Also, reset softlockup watchdogs on all CPUs, because
		 * another CPU might be blocked waiting for us to process
		 * an IPI.
		 */
		touch_nmi_watchdog();
		touch_all_softlockup_watchdogs();
		if (state_filter_match(state_filter, p))
			sched_show_task(p);
	}

#ifdef CONFIG_SCHED_DEBUG
	if (!state_filter)
		sysrq_sched_debug_show();
#endif
	rcu_read_unlock();
	/*
	 * Only show locks if all tasks are dumped:
	 */
	if (!state_filter)
		debug_show_all_locks();
}

/**
 * init_idle - set up an idle thread for a given CPU
 * @idle: task in question
 * @cpu: CPU the idle task belongs to
 *
 * NOTE: this function does not set the idle thread's NEED_RESCHED
 * flag, to make booting more robust.
 */
void init_idle(struct task_struct *idle, int cpu)
{
	struct rq *rq = cpu_rq(cpu);
	unsigned long flags;

	__sched_fork(0, idle);

	raw_spin_lock_irqsave(&idle->pi_lock, flags);
	raw_spin_lock(&rq->lock);

	idle->state = TASK_RUNNING;
	idle->se.exec_start = sched_clock();
	idle->flags |= PF_IDLE;

	scs_task_reset(idle);
	kasan_unpoison_task_stack(idle);

#ifdef CONFIG_SMP
	/*
	 * Its possible that init_idle() gets called multiple times on a task,
	 * in that case do_set_cpus_allowed() will not do the right thing.
	 *
	 * And since this is boot we can forgo the serialization.
	 */
	set_cpus_allowed_common(idle, cpumask_of(cpu));
#endif
	/*
	 * We're having a chicken and egg problem, even though we are
	 * holding rq->lock, the CPU isn't yet set to this CPU so the
	 * lockdep check in task_group() will fail.
	 *
	 * Similar case to sched_fork(). / Alternatively we could
	 * use task_rq_lock() here and obtain the other rq->lock.
	 *
	 * Silence PROVE_RCU
	 */
	rcu_read_lock();
	__set_task_cpu(idle, cpu);
	rcu_read_unlock();

	rq->idle = idle;
	rcu_assign_pointer(rq->curr, idle);
	idle->on_rq = TASK_ON_RQ_QUEUED;
#ifdef CONFIG_SMP
	idle->on_cpu = 1;
#endif
	raw_spin_unlock(&rq->lock);
	raw_spin_unlock_irqrestore(&idle->pi_lock, flags);

	/* Set the preempt count _outside_ the spinlocks! */
	init_idle_preempt_count(idle, cpu);

	/*
	 * The idle tasks have their own, simple scheduling class:
	 */
	idle->sched_class = &idle_sched_class;
	ftrace_graph_init_idle_task(idle, cpu);
	vtime_init_idle(idle, cpu);
#ifdef CONFIG_SMP
	sprintf(idle->comm, "%s/%d", INIT_TASK_COMM, cpu);
#endif
}

#ifdef CONFIG_SMP

int cpuset_cpumask_can_shrink(const struct cpumask *cur,
			      const struct cpumask *trial)
{
	int ret = 1;

	if (!cpumask_weight(cur))
		return ret;

	ret = dl_cpuset_cpumask_can_shrink(cur, trial);

	return ret;
}

int task_can_attach(struct task_struct *p,
		    const struct cpumask *cs_cpus_allowed)
{
	int ret = 0;

	/*
	 * Kthreads which disallow setaffinity shouldn't be moved
	 * to a new cpuset; we don't want to change their CPU
	 * affinity and isolating such threads by their set of
	 * allowed nodes is unnecessary.  Thus, cpusets are not
	 * applicable for such threads.  This prevents checking for
	 * success of set_cpus_allowed_ptr() on all attached tasks
	 * before cpus_mask may be changed.
	 */
	if (p->flags & PF_NO_SETAFFINITY) {
		ret = -EINVAL;
		goto out;
	}

	if (dl_task(p) && !cpumask_intersects(task_rq(p)->rd->span,
					      cs_cpus_allowed))
		ret = dl_task_can_attach(p, cs_cpus_allowed);

out:
	return ret;
}

bool sched_smp_initialized __read_mostly;

#ifdef CONFIG_NUMA_BALANCING
/* Migrate current task p to target_cpu */
int migrate_task_to(struct task_struct *p, int target_cpu)
{
	struct migration_arg arg = { p, target_cpu };
	int curr_cpu = task_cpu(p);

	if (curr_cpu == target_cpu)
		return 0;

	if (!cpumask_test_cpu(target_cpu, p->cpus_ptr))
		return -EINVAL;

	/* TODO: This is not properly updating schedstats */

	trace_sched_move_numa(p, curr_cpu, target_cpu);
	return stop_one_cpu(curr_cpu, migration_cpu_stop, &arg);
}

/*
 * Requeue a task on a given node and accurately track the number of NUMA
 * tasks on the runqueues
 */
void sched_setnuma(struct task_struct *p, int nid)
{
	bool queued, running;
	struct rq_flags rf;
	struct rq *rq;

	rq = task_rq_lock(p, &rf);
	queued = task_on_rq_queued(p);
	running = task_current(rq, p);

	if (queued)
		dequeue_task(rq, p, DEQUEUE_SAVE);
	if (running)
		put_prev_task(rq, p);

	p->numa_preferred_nid = nid;

	if (queued)
		enqueue_task(rq, p, ENQUEUE_RESTORE | ENQUEUE_NOCLOCK);
	if (running)
		set_next_task(rq, p);
	task_rq_unlock(rq, p, &rf);
}
#endif /* CONFIG_NUMA_BALANCING */

#ifdef CONFIG_HOTPLUG_CPU
/*
 * Ensure that the idle task is using init_mm right before its CPU goes
 * offline.
 */
void idle_task_exit(void)
{
	struct mm_struct *mm = current->active_mm;

	BUG_ON(cpu_online(smp_processor_id()));
	BUG_ON(current != this_rq()->idle);

	if (mm != &init_mm) {
		switch_mm(mm, &init_mm, current);
		finish_arch_post_lock_switch();
	}

	/* finish_cpu(), as ran on the BP, will clean up the active_mm state */
}

/*
 * Since this CPU is going 'away' for a while, fold any nr_active delta
 * we might have. Assumes we're called after migrate_tasks() so that the
 * nr_active count is stable. We need to take the teardown thread which
 * is calling this into account, so we hand in adjust = 1 to the load
 * calculation.
 *
 * Also see the comment "Global load-average calculations".
 */
static void calc_load_migrate(struct rq *rq)
{
	long delta = calc_load_fold_active(rq, 1);
	if (delta)
		atomic_long_add(delta, &calc_load_tasks);
}

static struct task_struct *__pick_migrate_task(struct rq *rq)
{
	const struct sched_class *class;
	struct task_struct *next;

	for_each_class(class) {
		next = class->pick_next_task(rq);
		if (next) {
			next->sched_class->put_prev_task(rq, next);
			return next;
		}
	}

	/* The idle class should always have a runnable task */
	BUG();
}

/*
 * Migrate all tasks from the rq, sleeping tasks will be migrated by
 * try_to_wake_up()->select_task_rq().
 *
 * Called with rq->lock held even though we'er in stop_machine() and
 * there's no concurrency possible, we hold the required locks anyway
 * because of lock validation efforts.
 */
static void migrate_tasks(struct rq *dead_rq, struct rq_flags *rf)
{
	struct rq *rq = dead_rq;
	struct task_struct *next, *stop = rq->stop;
	struct rq_flags orf = *rf;
	int dest_cpu;

	/*
	 * Fudge the rq selection such that the below task selection loop
	 * doesn't get stuck on the currently eligible stop task.
	 *
	 * We're currently inside stop_machine() and the rq is either stuck
	 * in the stop_machine_cpu_stop() loop, or we're executing this code,
	 * either way we should never end up calling schedule() until we're
	 * done here.
	 */
	rq->stop = NULL;

	/*
	 * put_prev_task() and pick_next_task() sched
	 * class method both need to have an up-to-date
	 * value of rq->clock[_task]
	 */
	update_rq_clock(rq);

	for (;;) {
		/*
		 * There's this thread running, bail when that's the only
		 * remaining thread:
		 */
		if (rq->nr_running == 1)
			break;

		next = __pick_migrate_task(rq);

		/*
		 * Rules for changing task_struct::cpus_mask are holding
		 * both pi_lock and rq->lock, such that holding either
		 * stabilizes the mask.
		 *
		 * Drop rq->lock is not quite as disastrous as it usually is
		 * because !cpu_active at this point, which means load-balance
		 * will not interfere. Also, stop-machine.
		 */
		rq_unlock(rq, rf);
		raw_spin_lock(&next->pi_lock);
		rq_relock(rq, rf);

		/*
		 * Since we're inside stop-machine, _nothing_ should have
		 * changed the task, WARN if weird stuff happened, because in
		 * that case the above rq->lock drop is a fail too.
		 */
		if (WARN_ON(task_rq(next) != rq || !task_on_rq_queued(next))) {
			raw_spin_unlock(&next->pi_lock);
			continue;
		}

		/* Find suitable destination for @next, with force if needed. */
		dest_cpu = select_fallback_rq(dead_rq->cpu, next);
		rq = __migrate_task(rq, rf, next, dest_cpu);
		if (rq != dead_rq) {
			rq_unlock(rq, rf);
			rq = dead_rq;
			*rf = orf;
			rq_relock(rq, rf);
		}
		raw_spin_unlock(&next->pi_lock);
	}

	rq->stop = stop;
}
#endif /* CONFIG_HOTPLUG_CPU */

void set_rq_online(struct rq *rq)
{
	if (!rq->online) {
		const struct sched_class *class;

		cpumask_set_cpu(rq->cpu, rq->rd->online);
		rq->online = 1;

		for_each_class(class) {
			if (class->rq_online)
				class->rq_online(rq);
		}
	}
}

void set_rq_offline(struct rq *rq)
{
	if (rq->online) {
		const struct sched_class *class;

		for_each_class(class) {
			if (class->rq_offline)
				class->rq_offline(rq);
		}

		cpumask_clear_cpu(rq->cpu, rq->rd->online);
		rq->online = 0;
	}
}

/*
 * used to mark begin/end of suspend/resume:
 */
static int num_cpus_frozen;

/*
 * Update cpusets according to cpu_active mask.  If cpusets are
 * disabled, cpuset_update_active_cpus() becomes a simple wrapper
 * around partition_sched_domains().
 *
 * If we come here as part of a suspend/resume, don't touch cpusets because we
 * want to restore it back to its original state upon resume anyway.
 */
static void cpuset_cpu_active(void)
{
	if (cpuhp_tasks_frozen) {
		/*
		 * num_cpus_frozen tracks how many CPUs are involved in suspend
		 * resume sequence. As long as this is not the last online
		 * operation in the resume sequence, just build a single sched
		 * domain, ignoring cpusets.
		 */
		partition_sched_domains(1, NULL, NULL);
		if (--num_cpus_frozen)
			return;
		/*
		 * This is the last CPU online operation. So fall through and
		 * restore the original sched domains by considering the
		 * cpuset configurations.
		 */
		cpuset_force_rebuild();
	}
	cpuset_update_active_cpus();
}

static int cpuset_cpu_inactive(unsigned int cpu)
{
	if (!cpuhp_tasks_frozen) {
		if (dl_cpu_busy(cpu))
			return -EBUSY;
		cpuset_update_active_cpus();
	} else {
		num_cpus_frozen++;
		partition_sched_domains(1, NULL, NULL);
	}
	return 0;
}

int sched_cpu_activate(unsigned int cpu)
{
	struct rq *rq = cpu_rq(cpu);
	struct rq_flags rf;

#ifdef CONFIG_SCHED_SMT
	/*
	 * When going up, increment the number of cores with SMT present.
	 */
	if (cpumask_weight(cpu_smt_mask(cpu)) == 2)
		static_branch_inc_cpuslocked(&sched_smt_present);
#endif
	set_cpu_active(cpu, true);

	if (sched_smp_initialized) {
		sched_domains_numa_masks_set(cpu);
		cpuset_cpu_active();
	}

	/*
	 * Put the rq online, if not already. This happens:
	 *
	 * 1) In the early boot process, because we build the real domains
	 *    after all CPUs have been brought up.
	 *
	 * 2) At runtime, if cpuset_cpu_active() fails to rebuild the
	 *    domains.
	 */
	rq_lock_irqsave(rq, &rf);
	if (rq->rd) {
		BUG_ON(!cpumask_test_cpu(cpu, rq->rd->span));
		set_rq_online(rq);
	}
	rq_unlock_irqrestore(rq, &rf);

	return 0;
}

int sched_cpu_deactivate(unsigned int cpu)
{
	int ret;

	set_cpu_active(cpu, false);
	/*
	 * We've cleared cpu_active_mask, wait for all preempt-disabled and RCU
	 * users of this state to go away such that all new such users will
	 * observe it.
	 *
	 * Do sync before park smpboot threads to take care the rcu boost case.
	 */
	synchronize_rcu();

#ifdef CONFIG_SCHED_SMT
	/*
	 * When going down, decrement the number of cores with SMT present.
	 */
	if (cpumask_weight(cpu_smt_mask(cpu)) == 2)
		static_branch_dec_cpuslocked(&sched_smt_present);
#endif

	if (!sched_smp_initialized)
		return 0;

	ret = cpuset_cpu_inactive(cpu);
	if (ret) {
		set_cpu_active(cpu, true);
		return ret;
	}
	sched_domains_numa_masks_clear(cpu);
	return 0;
}

static void sched_rq_cpu_starting(unsigned int cpu)
{
	struct rq *rq = cpu_rq(cpu);

	rq->calc_load_update = calc_load_update;
	update_max_interval();
}

int sched_cpu_starting(unsigned int cpu)
{
	sched_rq_cpu_starting(cpu);
	sched_tick_start(cpu);
	return 0;
}

#ifdef CONFIG_HOTPLUG_CPU
int sched_cpu_dying(unsigned int cpu)
{
	struct rq *rq = cpu_rq(cpu);
	struct rq_flags rf;

	/* Handle pending wakeups and then migrate everything off */
	sched_tick_stop(cpu);

	rq_lock_irqsave(rq, &rf);
	if (rq->rd) {
		BUG_ON(!cpumask_test_cpu(cpu, rq->rd->span));
		set_rq_offline(rq);
	}
	migrate_tasks(rq, &rf);
	BUG_ON(rq->nr_running != 1);
	rq_unlock_irqrestore(rq, &rf);

	calc_load_migrate(rq);
	update_max_interval();
	nohz_balance_exit_idle(rq);
	hrtick_clear(rq);
	return 0;
}
#endif

void __init sched_init_smp(void)
{
	sched_init_numa();

	/*
	 * There's no userspace yet to cause hotplug operations; hence all the
	 * CPU masks are stable and all blatant races in the below code cannot
	 * happen.
	 */
	mutex_lock(&sched_domains_mutex);
	sched_init_domains(cpu_active_mask);
	mutex_unlock(&sched_domains_mutex);

	/* Move init over to a non-isolated CPU */
	if (set_cpus_allowed_ptr(current, housekeeping_cpumask(HK_FLAG_DOMAIN)) < 0)
		BUG();
	sched_init_granularity();

	init_sched_rt_class();
	init_sched_dl_class();

	sched_smp_initialized = true;
}

static int __init migration_init(void)
{
	sched_cpu_starting(smp_processor_id());
	return 0;
}
early_initcall(migration_init);

#else
void __init sched_init_smp(void)
{
	sched_init_granularity();
}
#endif /* CONFIG_SMP */

int in_sched_functions(unsigned long addr)
{
	return in_lock_functions(addr) ||
		(addr >= (unsigned long)__sched_text_start
		&& addr < (unsigned long)__sched_text_end);
}

#ifdef CONFIG_CGROUP_SCHED
/*
 * Default task group.
 * Every task in system belongs to this group at bootup.
 */
struct task_group root_task_group;
LIST_HEAD(task_groups);

/* Cacheline aligned slab cache for task_group */
static struct kmem_cache *task_group_cache __read_mostly;
#endif

DECLARE_PER_CPU(cpumask_var_t, load_balance_mask);
DECLARE_PER_CPU(cpumask_var_t, select_idle_mask);

void __init sched_init(void)
{
	unsigned long ptr = 0;
	int i;

	wait_bit_init();

#ifdef CONFIG_FAIR_GROUP_SCHED
	ptr += 2 * nr_cpu_ids * sizeof(void **);
#endif
#ifdef CONFIG_RT_GROUP_SCHED
	ptr += 2 * nr_cpu_ids * sizeof(void **);
#endif
	if (ptr) {
		ptr = (unsigned long)kzalloc(ptr, GFP_NOWAIT);

#ifdef CONFIG_FAIR_GROUP_SCHED
		root_task_group.se = (struct sched_entity **)ptr;
		ptr += nr_cpu_ids * sizeof(void **);

		root_task_group.cfs_rq = (struct cfs_rq **)ptr;
		ptr += nr_cpu_ids * sizeof(void **);

		root_task_group.shares = ROOT_TASK_GROUP_LOAD;
		init_cfs_bandwidth(&root_task_group.cfs_bandwidth);
#endif /* CONFIG_FAIR_GROUP_SCHED */
#ifdef CONFIG_RT_GROUP_SCHED
		root_task_group.rt_se = (struct sched_rt_entity **)ptr;
		ptr += nr_cpu_ids * sizeof(void **);

		root_task_group.rt_rq = (struct rt_rq **)ptr;
		ptr += nr_cpu_ids * sizeof(void **);

#endif /* CONFIG_RT_GROUP_SCHED */
	}
#ifdef CONFIG_CPUMASK_OFFSTACK
	for_each_possible_cpu(i) {
		per_cpu(load_balance_mask, i) = (cpumask_var_t)kzalloc_node(
			cpumask_size(), GFP_KERNEL, cpu_to_node(i));
		per_cpu(select_idle_mask, i) = (cpumask_var_t)kzalloc_node(
			cpumask_size(), GFP_KERNEL, cpu_to_node(i));
	}
#endif /* CONFIG_CPUMASK_OFFSTACK */

	init_rt_bandwidth(&def_rt_bandwidth, global_rt_period(), global_rt_runtime());
	init_dl_bandwidth(&def_dl_bandwidth, global_rt_period(), global_rt_runtime());

#ifdef CONFIG_SMP
	init_defrootdomain();
#endif

#ifdef CONFIG_RT_GROUP_SCHED
	init_rt_bandwidth(&root_task_group.rt_bandwidth,
			global_rt_period(), global_rt_runtime());
#endif /* CONFIG_RT_GROUP_SCHED */

#ifdef CONFIG_CGROUP_SCHED
	task_group_cache = KMEM_CACHE(task_group, 0);

	list_add(&root_task_group.list, &task_groups);
	INIT_LIST_HEAD(&root_task_group.children);
	INIT_LIST_HEAD(&root_task_group.siblings);
	autogroup_init(&init_task);
#endif /* CONFIG_CGROUP_SCHED */

	for_each_possible_cpu(i) {
		struct rq *rq;

		rq = cpu_rq(i);
		raw_spin_lock_init(&rq->lock);
		rq->nr_running = 0;
		rq->calc_load_active = 0;
		rq->calc_load_update = jiffies + LOAD_FREQ;
		init_cfs_rq(&rq->cfs);
		init_rt_rq(&rq->rt);
		init_dl_rq(&rq->dl);
#ifdef CONFIG_FAIR_GROUP_SCHED
		INIT_LIST_HEAD(&rq->leaf_cfs_rq_list);
		rq->tmp_alone_branch = &rq->leaf_cfs_rq_list;
		/*
		 * How much CPU bandwidth does root_task_group get?
		 *
		 * In case of task-groups formed thr' the cgroup filesystem, it
		 * gets 100% of the CPU resources in the system. This overall
		 * system CPU resource is divided among the tasks of
		 * root_task_group and its child task-groups in a fair manner,
		 * based on each entity's (task or task-group's) weight
		 * (se->load.weight).
		 *
		 * In other words, if root_task_group has 10 tasks of weight
		 * 1024) and two child groups A0 and A1 (of weight 1024 each),
		 * then A0's share of the CPU resource is:
		 *
		 *	A0's bandwidth = 1024 / (10*1024 + 1024 + 1024) = 8.33%
		 *
		 * We achieve this by letting root_task_group's tasks sit
		 * directly in rq->cfs (i.e root_task_group->se[] = NULL).
		 */
		init_tg_cfs_entry(&root_task_group, &rq->cfs, NULL, i, NULL);
#endif /* CONFIG_FAIR_GROUP_SCHED */

		rq->rt.rt_runtime = def_rt_bandwidth.rt_runtime;
#ifdef CONFIG_RT_GROUP_SCHED
		init_tg_rt_entry(&root_task_group, &rq->rt, NULL, i, NULL);
#endif
#ifdef CONFIG_SMP
		rq->sd = NULL;
		rq->rd = NULL;
		rq->cpu_capacity = rq->cpu_capacity_orig = SCHED_CAPACITY_SCALE;
		rq->balance_callback = NULL;
		rq->active_balance = 0;
		rq->next_balance = jiffies;
		rq->push_cpu = 0;
		rq->cpu = i;
		rq->online = 0;
		rq->idle_stamp = 0;
		rq->avg_idle = 2*sysctl_sched_migration_cost;
		rq->max_idle_balance_cost = sysctl_sched_migration_cost;

		INIT_LIST_HEAD(&rq->cfs_tasks);

		rq_attach_root(rq, &def_root_domain);
#ifdef CONFIG_NO_HZ_COMMON
		rq->last_blocked_load_update_tick = jiffies;
		atomic_set(&rq->nohz_flags, 0);

		rq_csd_init(rq, &rq->nohz_csd, nohz_csd_func);
#endif
#endif /* CONFIG_SMP */
		hrtick_rq_init(rq);
		atomic_set(&rq->nr_iowait, 0);
	}

	set_load_weight(&init_task, false);

	/*
	 * The boot idle thread does lazy MMU switching as well:
	 */
	mmgrab(&init_mm);
	enter_lazy_tlb(&init_mm, current);

	/*
	 * Make us the idle thread. Technically, schedule() should not be
	 * called from this thread, however somewhere below it might be,
	 * but because we are the idle thread, we just pick up running again
	 * when this runqueue becomes "idle".
	 */
	init_idle(current, smp_processor_id());

	calc_load_update = jiffies + LOAD_FREQ;

#ifdef CONFIG_SMP
	idle_thread_set_boot_cpu();
#endif
	init_sched_fair_class();

	init_schedstats();

	psi_init();

	init_uclamp();

	scheduler_running = 1;
}

#ifdef CONFIG_DEBUG_ATOMIC_SLEEP
static inline int preempt_count_equals(int preempt_offset)
{
	int nested = preempt_count() + rcu_preempt_depth();

	return (nested == preempt_offset);
}

void __might_sleep(const char *file, int line, int preempt_offset)
{
	/*
	 * Blocking primitives will set (and therefore destroy) current->state,
	 * since we will exit with TASK_RUNNING make sure we enter with it,
	 * otherwise we will destroy state.
	 */
	WARN_ONCE(current->state != TASK_RUNNING && current->task_state_change,
			"do not call blocking ops when !TASK_RUNNING; "
			"state=%lx set at [<%p>] %pS\n",
			current->state,
			(void *)current->task_state_change,
			(void *)current->task_state_change);

	___might_sleep(file, line, preempt_offset);
}
EXPORT_SYMBOL(__might_sleep);

void ___might_sleep(const char *file, int line, int preempt_offset)
{
	/* Ratelimiting timestamp: */
	static unsigned long prev_jiffy;

	unsigned long preempt_disable_ip;

	/* WARN_ON_ONCE() by default, no rate limit required: */
	rcu_sleep_check();

	if ((preempt_count_equals(preempt_offset) && !irqs_disabled() &&
	     !is_idle_task(current) && !current->non_block_count) ||
	    system_state == SYSTEM_BOOTING || system_state > SYSTEM_RUNNING ||
	    oops_in_progress)
		return;

	if (time_before(jiffies, prev_jiffy + HZ) && prev_jiffy)
		return;
	prev_jiffy = jiffies;

	/* Save this before calling printk(), since that will clobber it: */
	preempt_disable_ip = get_preempt_disable_ip(current);

	printk(KERN_ERR
		"BUG: sleeping function called from invalid context at %s:%d\n",
			file, line);
	printk(KERN_ERR
		"in_atomic(): %d, irqs_disabled(): %d, non_block: %d, pid: %d, name: %s\n",
			in_atomic(), irqs_disabled(), current->non_block_count,
			current->pid, current->comm);

	if (task_stack_end_corrupted(current))
		printk(KERN_EMERG "Thread overran stack, or stack corrupted\n");

	debug_show_held_locks(current);
	if (irqs_disabled())
		print_irqtrace_events(current);
	if (IS_ENABLED(CONFIG_DEBUG_PREEMPT)
	    && !preempt_count_equals(preempt_offset)) {
		pr_err("Preemption disabled at:");
		print_ip_sym(KERN_ERR, preempt_disable_ip);
	}
	dump_stack();
	add_taint(TAINT_WARN, LOCKDEP_STILL_OK);
}
EXPORT_SYMBOL(___might_sleep);

void __cant_sleep(const char *file, int line, int preempt_offset)
{
	static unsigned long prev_jiffy;

	if (irqs_disabled())
		return;

	if (!IS_ENABLED(CONFIG_PREEMPT_COUNT))
		return;

	if (preempt_count() > preempt_offset)
		return;

	if (time_before(jiffies, prev_jiffy + HZ) && prev_jiffy)
		return;
	prev_jiffy = jiffies;

	printk(KERN_ERR "BUG: assuming atomic context at %s:%d\n", file, line);
	printk(KERN_ERR "in_atomic(): %d, irqs_disabled(): %d, pid: %d, name: %s\n",
			in_atomic(), irqs_disabled(),
			current->pid, current->comm);

	debug_show_held_locks(current);
	dump_stack();
	add_taint(TAINT_WARN, LOCKDEP_STILL_OK);
}
EXPORT_SYMBOL_GPL(__cant_sleep);
#endif

#ifdef CONFIG_MAGIC_SYSRQ
void normalize_rt_tasks(void)
{
	struct task_struct *g, *p;
	struct sched_attr attr = {
		.sched_policy = SCHED_NORMAL,
	};

	read_lock(&tasklist_lock);
	for_each_process_thread(g, p) {
		/*
		 * Only normalize user tasks:
		 */
		if (p->flags & PF_KTHREAD)
			continue;

		p->se.exec_start = 0;
		schedstat_set(p->se.statistics.wait_start,  0);
		schedstat_set(p->se.statistics.sleep_start, 0);
		schedstat_set(p->se.statistics.block_start, 0);

		if (!dl_task(p) && !rt_task(p)) {
			/*
			 * Renice negative nice level userspace
			 * tasks back to 0:
			 */
			if (task_nice(p) < 0)
				set_user_nice(p, 0);
			continue;
		}

		__sched_setscheduler(p, &attr, false, false);
	}
	read_unlock(&tasklist_lock);
}

#endif /* CONFIG_MAGIC_SYSRQ */

#if defined(CONFIG_IA64) || defined(CONFIG_KGDB_KDB)
/*
 * These functions are only useful for the IA64 MCA handling, or kdb.
 *
 * They can only be called when the whole system has been
 * stopped - every CPU needs to be quiescent, and no scheduling
 * activity can take place. Using them for anything else would
 * be a serious bug, and as a result, they aren't even visible
 * under any other configuration.
 */

/**
 * curr_task - return the current task for a given CPU.
 * @cpu: the processor in question.
 *
 * ONLY VALID WHEN THE WHOLE SYSTEM IS STOPPED!
 *
 * Return: The current task for @cpu.
 */
struct task_struct *curr_task(int cpu)
{
	return cpu_curr(cpu);
}

#endif /* defined(CONFIG_IA64) || defined(CONFIG_KGDB_KDB) */

#ifdef CONFIG_IA64
/**
 * ia64_set_curr_task - set the current task for a given CPU.
 * @cpu: the processor in question.
 * @p: the task pointer to set.
 *
 * Description: This function must only be used when non-maskable interrupts
 * are serviced on a separate stack. It allows the architecture to switch the
 * notion of the current task on a CPU in a non-blocking manner. This function
 * must be called with all CPU's synchronized, and interrupts disabled, the
 * and caller must save the original value of the current task (see
 * curr_task() above) and restore that value before reenabling interrupts and
 * re-starting the system.
 *
 * ONLY VALID WHEN THE WHOLE SYSTEM IS STOPPED!
 */
void ia64_set_curr_task(int cpu, struct task_struct *p)
{
	cpu_curr(cpu) = p;
}

#endif

#ifdef CONFIG_CGROUP_SCHED
/* task_group_lock serializes the addition/removal of task groups */
static DEFINE_SPINLOCK(task_group_lock);

static inline void alloc_uclamp_sched_group(struct task_group *tg,
					    struct task_group *parent)
{
#ifdef CONFIG_UCLAMP_TASK_GROUP
	enum uclamp_id clamp_id;

	for_each_clamp_id(clamp_id) {
		uclamp_se_set(&tg->uclamp_req[clamp_id],
			      uclamp_none(clamp_id), false);
		tg->uclamp[clamp_id] = parent->uclamp[clamp_id];
	}
#endif
}

static void sched_free_group(struct task_group *tg)
{
	free_fair_sched_group(tg);
	free_rt_sched_group(tg);
	autogroup_free(tg);
	kmem_cache_free(task_group_cache, tg);
}

/* allocate runqueue etc for a new task group */
struct task_group *sched_create_group(struct task_group *parent)
{
	struct task_group *tg;

	tg = kmem_cache_alloc(task_group_cache, GFP_KERNEL | __GFP_ZERO);
	if (!tg)
		return ERR_PTR(-ENOMEM);

	if (!alloc_fair_sched_group(tg, parent))
		goto err;

	if (!alloc_rt_sched_group(tg, parent))
		goto err;

	alloc_uclamp_sched_group(tg, parent);

	return tg;

err:
	sched_free_group(tg);
	return ERR_PTR(-ENOMEM);
}

void sched_online_group(struct task_group *tg, struct task_group *parent)
{
	unsigned long flags;

	spin_lock_irqsave(&task_group_lock, flags);
	list_add_rcu(&tg->list, &task_groups);

	/* Root should already exist: */
	WARN_ON(!parent);

	tg->parent = parent;
	INIT_LIST_HEAD(&tg->children);
	list_add_rcu(&tg->siblings, &parent->children);
	spin_unlock_irqrestore(&task_group_lock, flags);

	online_fair_sched_group(tg);
}

/* rcu callback to free various structures associated with a task group */
static void sched_free_group_rcu(struct rcu_head *rhp)
{
	/* Now it should be safe to free those cfs_rqs: */
	sched_free_group(container_of(rhp, struct task_group, rcu));
}

void sched_destroy_group(struct task_group *tg)
{
	/* Wait for possible concurrent references to cfs_rqs complete: */
	call_rcu(&tg->rcu, sched_free_group_rcu);
}

void sched_offline_group(struct task_group *tg)
{
	unsigned long flags;

	/* End participation in shares distribution: */
	unregister_fair_sched_group(tg);

	spin_lock_irqsave(&task_group_lock, flags);
	list_del_rcu(&tg->list);
	list_del_rcu(&tg->siblings);
	spin_unlock_irqrestore(&task_group_lock, flags);
}

static void sched_change_group(struct task_struct *tsk, int type)
{
	struct task_group *tg;

	/*
	 * All callers are synchronized by task_rq_lock(); we do not use RCU
	 * which is pointless here. Thus, we pass "true" to task_css_check()
	 * to prevent lockdep warnings.
	 */
	tg = container_of(task_css_check(tsk, cpu_cgrp_id, true),
			  struct task_group, css);
	tg = autogroup_task_group(tsk, tg);
	tsk->sched_task_group = tg;

#ifdef CONFIG_FAIR_GROUP_SCHED
	if (tsk->sched_class->task_change_group)
		tsk->sched_class->task_change_group(tsk, type);
	else
#endif
		set_task_rq(tsk, task_cpu(tsk));
}

/*
 * Change task's runqueue when it moves between groups.
 *
 * The caller of this function should have put the task in its new group by
 * now. This function just updates tsk->se.cfs_rq and tsk->se.parent to reflect
 * its new group.
 */
void sched_move_task(struct task_struct *tsk)
{
	int queued, running, queue_flags =
		DEQUEUE_SAVE | DEQUEUE_MOVE | DEQUEUE_NOCLOCK;
	struct rq_flags rf;
	struct rq *rq;

	rq = task_rq_lock(tsk, &rf);
	update_rq_clock(rq);

	running = task_current(rq, tsk);
	queued = task_on_rq_queued(tsk);

	if (queued)
		dequeue_task(rq, tsk, queue_flags);
	if (running)
		put_prev_task(rq, tsk);

	sched_change_group(tsk, TASK_MOVE_GROUP);

	if (queued)
		enqueue_task(rq, tsk, queue_flags);
	if (running) {
		set_next_task(rq, tsk);
		/*
		 * After changing group, the running task may have joined a
		 * throttled one but it's still the running task. Trigger a
		 * resched to make sure that task can still run.
		 */
		resched_curr(rq);
	}

	task_rq_unlock(rq, tsk, &rf);
}

static inline struct task_group *css_tg(struct cgroup_subsys_state *css)
{
	return css ? container_of(css, struct task_group, css) : NULL;
}

static struct cgroup_subsys_state *
cpu_cgroup_css_alloc(struct cgroup_subsys_state *parent_css)
{
	struct task_group *parent = css_tg(parent_css);
	struct task_group *tg;

	if (!parent) {
		/* This is early initialization for the top cgroup */
		return &root_task_group.css;
	}

	tg = sched_create_group(parent);
	if (IS_ERR(tg))
		return ERR_PTR(-ENOMEM);

	return &tg->css;
}

/* Expose task group only after completing cgroup initialization */
static int cpu_cgroup_css_online(struct cgroup_subsys_state *css)
{
	struct task_group *tg = css_tg(css);
	struct task_group *parent = css_tg(css->parent);

	if (parent)
		sched_online_group(tg, parent);

#ifdef CONFIG_UCLAMP_TASK_GROUP
	/* Propagate the effective uclamp value for the new group */
	cpu_util_update_eff(css);
#endif

	return 0;
}

static void cpu_cgroup_css_released(struct cgroup_subsys_state *css)
{
	struct task_group *tg = css_tg(css);

	sched_offline_group(tg);
}

static void cpu_cgroup_css_free(struct cgroup_subsys_state *css)
{
	struct task_group *tg = css_tg(css);

	/*
	 * Relies on the RCU grace period between css_released() and this.
	 */
	sched_free_group(tg);
}

/*
 * This is called before wake_up_new_task(), therefore we really only
 * have to set its group bits, all the other stuff does not apply.
 */
static void cpu_cgroup_fork(struct task_struct *task)
{
	struct rq_flags rf;
	struct rq *rq;

	rq = task_rq_lock(task, &rf);

	update_rq_clock(rq);
	sched_change_group(task, TASK_SET_GROUP);

	task_rq_unlock(rq, task, &rf);
}

static int cpu_cgroup_can_attach(struct cgroup_taskset *tset)
{
	struct task_struct *task;
	struct cgroup_subsys_state *css;
	int ret = 0;

	cgroup_taskset_for_each(task, css, tset) {
#ifdef CONFIG_RT_GROUP_SCHED
		if (!sched_rt_can_attach(css_tg(css), task))
			return -EINVAL;
#endif
		/*
		 * Serialize against wake_up_new_task() such that if its
		 * running, we're sure to observe its full state.
		 */
		raw_spin_lock_irq(&task->pi_lock);
		/*
		 * Avoid calling sched_move_task() before wake_up_new_task()
		 * has happened. This would lead to problems with PELT, due to
		 * move wanting to detach+attach while we're not attached yet.
		 */
		if (task->state == TASK_NEW)
			ret = -EINVAL;
		raw_spin_unlock_irq(&task->pi_lock);

		if (ret)
			break;
	}
	return ret;
}

static void cpu_cgroup_attach(struct cgroup_taskset *tset)
{
	struct task_struct *task;
	struct cgroup_subsys_state *css;

	cgroup_taskset_for_each(task, css, tset)
		sched_move_task(task);
}

#ifdef CONFIG_UCLAMP_TASK_GROUP
static void cpu_util_update_eff(struct cgroup_subsys_state *css)
{
	struct cgroup_subsys_state *top_css = css;
	struct uclamp_se *uc_parent = NULL;
	struct uclamp_se *uc_se = NULL;
	unsigned int eff[UCLAMP_CNT];
	enum uclamp_id clamp_id;
	unsigned int clamps;

	css_for_each_descendant_pre(css, top_css) {
		uc_parent = css_tg(css)->parent
			? css_tg(css)->parent->uclamp : NULL;

		for_each_clamp_id(clamp_id) {
			/* Assume effective clamps matches requested clamps */
			eff[clamp_id] = css_tg(css)->uclamp_req[clamp_id].value;
			/* Cap effective clamps with parent's effective clamps */
			if (uc_parent &&
			    eff[clamp_id] > uc_parent[clamp_id].value) {
				eff[clamp_id] = uc_parent[clamp_id].value;
			}
		}
		/* Ensure protection is always capped by limit */
		eff[UCLAMP_MIN] = min(eff[UCLAMP_MIN], eff[UCLAMP_MAX]);

		/* Propagate most restrictive effective clamps */
		clamps = 0x0;
		uc_se = css_tg(css)->uclamp;
		for_each_clamp_id(clamp_id) {
			if (eff[clamp_id] == uc_se[clamp_id].value)
				continue;
			uc_se[clamp_id].value = eff[clamp_id];
			uc_se[clamp_id].bucket_id = uclamp_bucket_id(eff[clamp_id]);
			clamps |= (0x1 << clamp_id);
		}
		if (!clamps) {
			css = css_rightmost_descendant(css);
			continue;
		}

		/* Immediately update descendants RUNNABLE tasks */
		uclamp_update_active_tasks(css, clamps);
	}
}

/*
 * Integer 10^N with a given N exponent by casting to integer the literal "1eN"
 * C expression. Since there is no way to convert a macro argument (N) into a
 * character constant, use two levels of macros.
 */
#define _POW10(exp) ((unsigned int)1e##exp)
#define POW10(exp) _POW10(exp)

struct uclamp_request {
#define UCLAMP_PERCENT_SHIFT	2
#define UCLAMP_PERCENT_SCALE	(100 * POW10(UCLAMP_PERCENT_SHIFT))
	s64 percent;
	u64 util;
	int ret;
};

static inline struct uclamp_request
capacity_from_percent(char *buf)
{
	struct uclamp_request req = {
		.percent = UCLAMP_PERCENT_SCALE,
		.util = SCHED_CAPACITY_SCALE,
		.ret = 0,
	};

	buf = strim(buf);
	if (strcmp(buf, "max")) {
		req.ret = cgroup_parse_float(buf, UCLAMP_PERCENT_SHIFT,
					     &req.percent);
		if (req.ret)
			return req;
		if ((u64)req.percent > UCLAMP_PERCENT_SCALE) {
			req.ret = -ERANGE;
			return req;
		}

		req.util = req.percent << SCHED_CAPACITY_SHIFT;
		req.util = DIV_ROUND_CLOSEST_ULL(req.util, UCLAMP_PERCENT_SCALE);
	}

	return req;
}

static ssize_t cpu_uclamp_write(struct kernfs_open_file *of, char *buf,
				size_t nbytes, loff_t off,
				enum uclamp_id clamp_id)
{
	struct uclamp_request req;
	struct task_group *tg;

	req = capacity_from_percent(buf);
	if (req.ret)
		return req.ret;

	mutex_lock(&uclamp_mutex);
	rcu_read_lock();

	tg = css_tg(of_css(of));
	if (tg->uclamp_req[clamp_id].value != req.util)
		uclamp_se_set(&tg->uclamp_req[clamp_id], req.util, false);

	/*
	 * Because of not recoverable conversion rounding we keep track of the
	 * exact requested value
	 */
	tg->uclamp_pct[clamp_id] = req.percent;

	/* Update effective clamps to track the most restrictive value */
	cpu_util_update_eff(of_css(of));

	rcu_read_unlock();
	mutex_unlock(&uclamp_mutex);

	return nbytes;
}

static ssize_t cpu_uclamp_min_write(struct kernfs_open_file *of,
				    char *buf, size_t nbytes,
				    loff_t off)
{
	return cpu_uclamp_write(of, buf, nbytes, off, UCLAMP_MIN);
}

static ssize_t cpu_uclamp_max_write(struct kernfs_open_file *of,
				    char *buf, size_t nbytes,
				    loff_t off)
{
	return cpu_uclamp_write(of, buf, nbytes, off, UCLAMP_MAX);
}

static inline void cpu_uclamp_print(struct seq_file *sf,
				    enum uclamp_id clamp_id)
{
	struct task_group *tg;
	u64 util_clamp;
	u64 percent;
	u32 rem;

	rcu_read_lock();
	tg = css_tg(seq_css(sf));
	util_clamp = tg->uclamp_req[clamp_id].value;
	rcu_read_unlock();

	if (util_clamp == SCHED_CAPACITY_SCALE) {
		seq_puts(sf, "max\n");
		return;
	}

	percent = tg->uclamp_pct[clamp_id];
	percent = div_u64_rem(percent, POW10(UCLAMP_PERCENT_SHIFT), &rem);
	seq_printf(sf, "%llu.%0*u\n", percent, UCLAMP_PERCENT_SHIFT, rem);
}

static int cpu_uclamp_min_show(struct seq_file *sf, void *v)
{
	cpu_uclamp_print(sf, UCLAMP_MIN);
	return 0;
}

static int cpu_uclamp_max_show(struct seq_file *sf, void *v)
{
	cpu_uclamp_print(sf, UCLAMP_MAX);
	return 0;
}
#endif /* CONFIG_UCLAMP_TASK_GROUP */

#ifdef CONFIG_FAIR_GROUP_SCHED
static int cpu_shares_write_u64(struct cgroup_subsys_state *css,
				struct cftype *cftype, u64 shareval)
{
	if (shareval > scale_load_down(ULONG_MAX))
		shareval = MAX_SHARES;
	return sched_group_set_shares(css_tg(css), scale_load(shareval));
}

static u64 cpu_shares_read_u64(struct cgroup_subsys_state *css,
			       struct cftype *cft)
{
	struct task_group *tg = css_tg(css);

	return (u64) scale_load_down(tg->shares);
}

#ifdef CONFIG_CFS_BANDWIDTH
static DEFINE_MUTEX(cfs_constraints_mutex);

const u64 max_cfs_quota_period = 1 * NSEC_PER_SEC; /* 1s */
static const u64 min_cfs_quota_period = 1 * NSEC_PER_MSEC; /* 1ms */
/* More than 203 days if BW_SHIFT equals 20. */
static const u64 max_cfs_runtime = MAX_BW * NSEC_PER_USEC;

static int __cfs_schedulable(struct task_group *tg, u64 period, u64 runtime);

static int tg_set_cfs_bandwidth(struct task_group *tg, u64 period, u64 quota)
{
	int i, ret = 0, runtime_enabled, runtime_was_enabled;
	struct cfs_bandwidth *cfs_b = &tg->cfs_bandwidth;

	if (tg == &root_task_group)
		return -EINVAL;

	/*
	 * Ensure we have at some amount of bandwidth every period.  This is
	 * to prevent reaching a state of large arrears when throttled via
	 * entity_tick() resulting in prolonged exit starvation.
	 */
	if (quota < min_cfs_quota_period || period < min_cfs_quota_period)
		return -EINVAL;

	/*
	 * Likewise, bound things on the otherside by preventing insane quota
	 * periods.  This also allows us to normalize in computing quota
	 * feasibility.
	 */
	if (period > max_cfs_quota_period)
		return -EINVAL;

	/*
	 * Bound quota to defend quota against overflow during bandwidth shift.
	 */
	if (quota != RUNTIME_INF && quota > max_cfs_runtime)
		return -EINVAL;

	/*
	 * Prevent race between setting of cfs_rq->runtime_enabled and
	 * unthrottle_offline_cfs_rqs().
	 */
	get_online_cpus();
	mutex_lock(&cfs_constraints_mutex);
	ret = __cfs_schedulable(tg, period, quota);
	if (ret)
		goto out_unlock;

	runtime_enabled = quota != RUNTIME_INF;
	runtime_was_enabled = cfs_b->quota != RUNTIME_INF;
	/*
	 * If we need to toggle cfs_bandwidth_used, off->on must occur
	 * before making related changes, and on->off must occur afterwards
	 */
	if (runtime_enabled && !runtime_was_enabled)
		cfs_bandwidth_usage_inc();
	raw_spin_lock_irq(&cfs_b->lock);
	cfs_b->period = ns_to_ktime(period);
	cfs_b->quota = quota;

	__refill_cfs_bandwidth_runtime(cfs_b);

	/* Restart the period timer (if active) to handle new period expiry: */
	if (runtime_enabled)
		start_cfs_bandwidth(cfs_b);

	raw_spin_unlock_irq(&cfs_b->lock);

	for_each_online_cpu(i) {
		struct cfs_rq *cfs_rq = tg->cfs_rq[i];
		struct rq *rq = cfs_rq->rq;
		struct rq_flags rf;

		rq_lock_irq(rq, &rf);
		cfs_rq->runtime_enabled = runtime_enabled;
		cfs_rq->runtime_remaining = 0;

		if (cfs_rq->throttled)
			unthrottle_cfs_rq(cfs_rq);
		rq_unlock_irq(rq, &rf);
	}
	if (runtime_was_enabled && !runtime_enabled)
		cfs_bandwidth_usage_dec();
out_unlock:
	mutex_unlock(&cfs_constraints_mutex);
	put_online_cpus();

	return ret;
}

static int tg_set_cfs_quota(struct task_group *tg, long cfs_quota_us)
{
	u64 quota, period;

	period = ktime_to_ns(tg->cfs_bandwidth.period);
	if (cfs_quota_us < 0)
		quota = RUNTIME_INF;
	else if ((u64)cfs_quota_us <= U64_MAX / NSEC_PER_USEC)
		quota = (u64)cfs_quota_us * NSEC_PER_USEC;
	else
		return -EINVAL;

	return tg_set_cfs_bandwidth(tg, period, quota);
}

static long tg_get_cfs_quota(struct task_group *tg)
{
	u64 quota_us;

	if (tg->cfs_bandwidth.quota == RUNTIME_INF)
		return -1;

	quota_us = tg->cfs_bandwidth.quota;
	do_div(quota_us, NSEC_PER_USEC);

	return quota_us;
}

static int tg_set_cfs_period(struct task_group *tg, long cfs_period_us)
{
	u64 quota, period;

	if ((u64)cfs_period_us > U64_MAX / NSEC_PER_USEC)
		return -EINVAL;

	period = (u64)cfs_period_us * NSEC_PER_USEC;
	quota = tg->cfs_bandwidth.quota;

	return tg_set_cfs_bandwidth(tg, period, quota);
}

static long tg_get_cfs_period(struct task_group *tg)
{
	u64 cfs_period_us;

	cfs_period_us = ktime_to_ns(tg->cfs_bandwidth.period);
	do_div(cfs_period_us, NSEC_PER_USEC);

	return cfs_period_us;
}

static s64 cpu_cfs_quota_read_s64(struct cgroup_subsys_state *css,
				  struct cftype *cft)
{
	return tg_get_cfs_quota(css_tg(css));
}

static int cpu_cfs_quota_write_s64(struct cgroup_subsys_state *css,
				   struct cftype *cftype, s64 cfs_quota_us)
{
	return tg_set_cfs_quota(css_tg(css), cfs_quota_us);
}

static u64 cpu_cfs_period_read_u64(struct cgroup_subsys_state *css,
				   struct cftype *cft)
{
	return tg_get_cfs_period(css_tg(css));
}

static int cpu_cfs_period_write_u64(struct cgroup_subsys_state *css,
				    struct cftype *cftype, u64 cfs_period_us)
{
	return tg_set_cfs_period(css_tg(css), cfs_period_us);
}

struct cfs_schedulable_data {
	struct task_group *tg;
	u64 period, quota;
};

/*
 * normalize group quota/period to be quota/max_period
 * note: units are usecs
 */
static u64 normalize_cfs_quota(struct task_group *tg,
			       struct cfs_schedulable_data *d)
{
	u64 quota, period;

	if (tg == d->tg) {
		period = d->period;
		quota = d->quota;
	} else {
		period = tg_get_cfs_period(tg);
		quota = tg_get_cfs_quota(tg);
	}

	/* note: these should typically be equivalent */
	if (quota == RUNTIME_INF || quota == -1)
		return RUNTIME_INF;

	return to_ratio(period, quota);
}

static int tg_cfs_schedulable_down(struct task_group *tg, void *data)
{
	struct cfs_schedulable_data *d = data;
	struct cfs_bandwidth *cfs_b = &tg->cfs_bandwidth;
	s64 quota = 0, parent_quota = -1;

	if (!tg->parent) {
		quota = RUNTIME_INF;
	} else {
		struct cfs_bandwidth *parent_b = &tg->parent->cfs_bandwidth;

		quota = normalize_cfs_quota(tg, d);
		parent_quota = parent_b->hierarchical_quota;

		/*
		 * Ensure max(child_quota) <= parent_quota.  On cgroup2,
		 * always take the min.  On cgroup1, only inherit when no
		 * limit is set:
		 */
		if (cgroup_subsys_on_dfl(cpu_cgrp_subsys)) {
			quota = min(quota, parent_quota);
		} else {
			if (quota == RUNTIME_INF)
				quota = parent_quota;
			else if (parent_quota != RUNTIME_INF && quota > parent_quota)
				return -EINVAL;
		}
	}
	cfs_b->hierarchical_quota = quota;

	return 0;
}

static int __cfs_schedulable(struct task_group *tg, u64 period, u64 quota)
{
	int ret;
	struct cfs_schedulable_data data = {
		.tg = tg,
		.period = period,
		.quota = quota,
	};

	if (quota != RUNTIME_INF) {
		do_div(data.period, NSEC_PER_USEC);
		do_div(data.quota, NSEC_PER_USEC);
	}

	rcu_read_lock();
	ret = walk_tg_tree(tg_cfs_schedulable_down, tg_nop, &data);
	rcu_read_unlock();

	return ret;
}

static int cpu_cfs_stat_show(struct seq_file *sf, void *v)
{
	struct task_group *tg = css_tg(seq_css(sf));
	struct cfs_bandwidth *cfs_b = &tg->cfs_bandwidth;

	seq_printf(sf, "nr_periods %d\n", cfs_b->nr_periods);
	seq_printf(sf, "nr_throttled %d\n", cfs_b->nr_throttled);
	seq_printf(sf, "throttled_time %llu\n", cfs_b->throttled_time);

	if (schedstat_enabled() && tg != &root_task_group) {
		u64 ws = 0;
		int i;

		for_each_possible_cpu(i)
			ws += schedstat_val(tg->se[i]->statistics.wait_sum);

		seq_printf(sf, "wait_sum %llu\n", ws);
	}

	return 0;
}
#endif /* CONFIG_CFS_BANDWIDTH */
#endif /* CONFIG_FAIR_GROUP_SCHED */

#ifdef CONFIG_RT_GROUP_SCHED
static int cpu_rt_runtime_write(struct cgroup_subsys_state *css,
				struct cftype *cft, s64 val)
{
	return sched_group_set_rt_runtime(css_tg(css), val);
}

static s64 cpu_rt_runtime_read(struct cgroup_subsys_state *css,
			       struct cftype *cft)
{
	return sched_group_rt_runtime(css_tg(css));
}

static int cpu_rt_period_write_uint(struct cgroup_subsys_state *css,
				    struct cftype *cftype, u64 rt_period_us)
{
	return sched_group_set_rt_period(css_tg(css), rt_period_us);
}

static u64 cpu_rt_period_read_uint(struct cgroup_subsys_state *css,
				   struct cftype *cft)
{
	return sched_group_rt_period(css_tg(css));
}
#endif /* CONFIG_RT_GROUP_SCHED */

static struct cftype cpu_legacy_files[] = {
#ifdef CONFIG_FAIR_GROUP_SCHED
	{
		.name = "shares",
		.read_u64 = cpu_shares_read_u64,
		.write_u64 = cpu_shares_write_u64,
	},
#endif
#ifdef CONFIG_CFS_BANDWIDTH
	{
		.name = "cfs_quota_us",
		.read_s64 = cpu_cfs_quota_read_s64,
		.write_s64 = cpu_cfs_quota_write_s64,
	},
	{
		.name = "cfs_period_us",
		.read_u64 = cpu_cfs_period_read_u64,
		.write_u64 = cpu_cfs_period_write_u64,
	},
	{
		.name = "stat",
		.seq_show = cpu_cfs_stat_show,
	},
#endif
#ifdef CONFIG_RT_GROUP_SCHED
	{
		.name = "rt_runtime_us",
		.read_s64 = cpu_rt_runtime_read,
		.write_s64 = cpu_rt_runtime_write,
	},
	{
		.name = "rt_period_us",
		.read_u64 = cpu_rt_period_read_uint,
		.write_u64 = cpu_rt_period_write_uint,
	},
#endif
#ifdef CONFIG_UCLAMP_TASK_GROUP
	{
		.name = "uclamp.min",
		.flags = CFTYPE_NOT_ON_ROOT,
		.seq_show = cpu_uclamp_min_show,
		.write = cpu_uclamp_min_write,
	},
	{
		.name = "uclamp.max",
		.flags = CFTYPE_NOT_ON_ROOT,
		.seq_show = cpu_uclamp_max_show,
		.write = cpu_uclamp_max_write,
	},
#endif
	{ }	/* Terminate */
};

static int cpu_extra_stat_show(struct seq_file *sf,
			       struct cgroup_subsys_state *css)
{
#ifdef CONFIG_CFS_BANDWIDTH
	{
		struct task_group *tg = css_tg(css);
		struct cfs_bandwidth *cfs_b = &tg->cfs_bandwidth;
		u64 throttled_usec;

		throttled_usec = cfs_b->throttled_time;
		do_div(throttled_usec, NSEC_PER_USEC);

		seq_printf(sf, "nr_periods %d\n"
			   "nr_throttled %d\n"
			   "throttled_usec %llu\n",
			   cfs_b->nr_periods, cfs_b->nr_throttled,
			   throttled_usec);
	}
#endif
	return 0;
}

#ifdef CONFIG_FAIR_GROUP_SCHED
static u64 cpu_weight_read_u64(struct cgroup_subsys_state *css,
			       struct cftype *cft)
{
	struct task_group *tg = css_tg(css);
	u64 weight = scale_load_down(tg->shares);

	return DIV_ROUND_CLOSEST_ULL(weight * CGROUP_WEIGHT_DFL, 1024);
}

static int cpu_weight_write_u64(struct cgroup_subsys_state *css,
				struct cftype *cft, u64 weight)
{
	/*
	 * cgroup weight knobs should use the common MIN, DFL and MAX
	 * values which are 1, 100 and 10000 respectively.  While it loses
	 * a bit of range on both ends, it maps pretty well onto the shares
	 * value used by scheduler and the round-trip conversions preserve
	 * the original value over the entire range.
	 */
	if (weight < CGROUP_WEIGHT_MIN || weight > CGROUP_WEIGHT_MAX)
		return -ERANGE;

	weight = DIV_ROUND_CLOSEST_ULL(weight * 1024, CGROUP_WEIGHT_DFL);

	return sched_group_set_shares(css_tg(css), scale_load(weight));
}

static s64 cpu_weight_nice_read_s64(struct cgroup_subsys_state *css,
				    struct cftype *cft)
{
	unsigned long weight = scale_load_down(css_tg(css)->shares);
	int last_delta = INT_MAX;
	int prio, delta;

	/* find the closest nice value to the current weight */
	for (prio = 0; prio < ARRAY_SIZE(sched_prio_to_weight); prio++) {
		delta = abs(sched_prio_to_weight[prio] - weight);
		if (delta >= last_delta)
			break;
		last_delta = delta;
	}

	return PRIO_TO_NICE(prio - 1 + MAX_RT_PRIO);
}

static int cpu_weight_nice_write_s64(struct cgroup_subsys_state *css,
				     struct cftype *cft, s64 nice)
{
	unsigned long weight;
	int idx;

	if (nice < MIN_NICE || nice > MAX_NICE)
		return -ERANGE;

	idx = NICE_TO_PRIO(nice) - MAX_RT_PRIO;
	idx = array_index_nospec(idx, 40);
	weight = sched_prio_to_weight[idx];

	return sched_group_set_shares(css_tg(css), scale_load(weight));
}
#endif

static void __maybe_unused cpu_period_quota_print(struct seq_file *sf,
						  long period, long quota)
{
	if (quota < 0)
		seq_puts(sf, "max");
	else
		seq_printf(sf, "%ld", quota);

	seq_printf(sf, " %ld\n", period);
}

/* caller should put the current value in *@periodp before calling */
static int __maybe_unused cpu_period_quota_parse(char *buf,
						 u64 *periodp, u64 *quotap)
{
	char tok[21];	/* U64_MAX */

	if (sscanf(buf, "%20s %llu", tok, periodp) < 1)
		return -EINVAL;

	*periodp *= NSEC_PER_USEC;

	if (sscanf(tok, "%llu", quotap))
		*quotap *= NSEC_PER_USEC;
	else if (!strcmp(tok, "max"))
		*quotap = RUNTIME_INF;
	else
		return -EINVAL;

	return 0;
}

#ifdef CONFIG_CFS_BANDWIDTH
static int cpu_max_show(struct seq_file *sf, void *v)
{
	struct task_group *tg = css_tg(seq_css(sf));

	cpu_period_quota_print(sf, tg_get_cfs_period(tg), tg_get_cfs_quota(tg));
	return 0;
}

static ssize_t cpu_max_write(struct kernfs_open_file *of,
			     char *buf, size_t nbytes, loff_t off)
{
	struct task_group *tg = css_tg(of_css(of));
	u64 period = tg_get_cfs_period(tg);
	u64 quota;
	int ret;

	ret = cpu_period_quota_parse(buf, &period, &quota);
	if (!ret)
		ret = tg_set_cfs_bandwidth(tg, period, quota);
	return ret ?: nbytes;
}
#endif

static struct cftype cpu_files[] = {
#ifdef CONFIG_FAIR_GROUP_SCHED
	{
		.name = "weight",
		.flags = CFTYPE_NOT_ON_ROOT,
		.read_u64 = cpu_weight_read_u64,
		.write_u64 = cpu_weight_write_u64,
	},
	{
		.name = "weight.nice",
		.flags = CFTYPE_NOT_ON_ROOT,
		.read_s64 = cpu_weight_nice_read_s64,
		.write_s64 = cpu_weight_nice_write_s64,
	},
#endif
#ifdef CONFIG_CFS_BANDWIDTH
	{
		.name = "max",
		.flags = CFTYPE_NOT_ON_ROOT,
		.seq_show = cpu_max_show,
		.write = cpu_max_write,
	},
#endif
#ifdef CONFIG_UCLAMP_TASK_GROUP
	{
		.name = "uclamp.min",
		.flags = CFTYPE_NOT_ON_ROOT,
		.seq_show = cpu_uclamp_min_show,
		.write = cpu_uclamp_min_write,
	},
	{
		.name = "uclamp.max",
		.flags = CFTYPE_NOT_ON_ROOT,
		.seq_show = cpu_uclamp_max_show,
		.write = cpu_uclamp_max_write,
	},
#endif
	{ }	/* terminate */
};

struct cgroup_subsys cpu_cgrp_subsys = {
	.css_alloc	= cpu_cgroup_css_alloc,
	.css_online	= cpu_cgroup_css_online,
	.css_released	= cpu_cgroup_css_released,
	.css_free	= cpu_cgroup_css_free,
	.css_extra_stat_show = cpu_extra_stat_show,
	.fork		= cpu_cgroup_fork,
	.can_attach	= cpu_cgroup_can_attach,
	.attach		= cpu_cgroup_attach,
	.legacy_cftypes	= cpu_legacy_files,
	.dfl_cftypes	= cpu_files,
	.early_init	= true,
	.threaded	= true,
};

#endif	/* CONFIG_CGROUP_SCHED */

void dump_cpu_task(int cpu)
{
	pr_info("Task dump for CPU %d:\n", cpu);
	sched_show_task(cpu_curr(cpu));
}

/*
 * Nice levels are multiplicative, with a gentle 10% change for every
 * nice level changed. I.e. when a CPU-bound task goes from nice 0 to
 * nice 1, it will get ~10% less CPU time than another CPU-bound task
 * that remained on nice 0.
 *
 * The "10% effect" is relative and cumulative: from _any_ nice level,
 * if you go up 1 level, it's -10% CPU usage, if you go down 1 level
 * it's +10% CPU usage. (to achieve that we use a multiplier of 1.25.
 * If a task goes up by ~10% and another task goes down by ~10% then
 * the relative distance between them is ~25%.)
 */
const int sched_prio_to_weight[40] = {
 /* -20 */     88761,     71755,     56483,     46273,     36291,
 /* -15 */     29154,     23254,     18705,     14949,     11916,
 /* -10 */      9548,      7620,      6100,      4904,      3906,
 /*  -5 */      3121,      2501,      1991,      1586,      1277,
 /*   0 */      1024,       820,       655,       526,       423,
 /*   5 */       335,       272,       215,       172,       137,
 /*  10 */       110,        87,        70,        56,        45,
 /*  15 */        36,        29,        23,        18,        15,
};

/*
 * Inverse (2^32/x) values of the sched_prio_to_weight[] array, precalculated.
 *
 * In cases where the weight does not change often, we can use the
 * precalculated inverse to speed up arithmetics by turning divisions
 * into multiplications:
 */
const u32 sched_prio_to_wmult[40] = {
 /* -20 */     48388,     59856,     76040,     92818,    118348,
 /* -15 */    147320,    184698,    229616,    287308,    360437,
 /* -10 */    449829,    563644,    704093,    875809,   1099582,
 /*  -5 */   1376151,   1717300,   2157191,   2708050,   3363326,
 /*   0 */   4194304,   5237765,   6557202,   8165337,  10153587,
 /*   5 */  12820798,  15790321,  19976592,  24970740,  31350126,
 /*  10 */  39045157,  49367440,  61356676,  76695844,  95443717,
 /*  15 */ 119304647, 148102320, 186737708, 238609294, 286331153,
};

#undef CREATE_TRACE_POINTS<|MERGE_RESOLUTION|>--- conflicted
+++ resolved
@@ -2323,11 +2323,7 @@
 	p->sched_remote_wakeup = !!(wake_flags & WF_MIGRATED);
 
 	WRITE_ONCE(rq->ttwu_pending, 1);
-<<<<<<< HEAD
-	__smp_call_single_queue(cpu, &p->wake_entry);
-=======
 	__smp_call_single_queue(cpu, &p->wake_entry.llist);
->>>>>>> 84569f32
 }
 
 void wake_up_if_idle(int cpu)
@@ -2374,11 +2370,7 @@
 	 * the soon-to-be-idle CPU as the current CPU is likely busy.
 	 * nr_running is checked to avoid unnecessary task stacking.
 	 */
-<<<<<<< HEAD
-	if ((wake_flags & WF_ON_RQ) && cpu_rq(cpu)->nr_running <= 1)
-=======
 	if ((wake_flags & WF_ON_CPU) && cpu_rq(cpu)->nr_running <= 1)
->>>>>>> 84569f32
 		return true;
 
 	return false;
@@ -2387,12 +2379,9 @@
 static bool ttwu_queue_wakelist(struct task_struct *p, int cpu, int wake_flags)
 {
 	if (sched_feat(TTWU_QUEUE) && ttwu_queue_cond(cpu, wake_flags)) {
-<<<<<<< HEAD
-=======
 		if (WARN_ON_ONCE(cpu == smp_processor_id()))
 			return false;
 
->>>>>>> 84569f32
 		sched_clock_cpu(cpu); /* Sync clocks across CPUs */
 		__ttwu_queue_wakelist(p, cpu, wake_flags);
 		return true;
@@ -2597,9 +2586,6 @@
 	}
 
 #ifdef CONFIG_SMP
-	p->sched_contributes_to_load = !!task_contributes_to_load(p);
-	p->state = TASK_WAKING;
-
 	/*
 	 * Ensure we load p->on_cpu _after_ p->on_rq, otherwise it would be
 	 * possible to, falsely, observe p->on_cpu == 0.
@@ -2658,16 +2644,6 @@
 
 	/*
 	 * If the owning (remote) CPU is still in the middle of schedule() with
-	 * this task as prev, considering queueing p on the remote CPUs wake_list
-	 * which potentially sends an IPI instead of spinning on p->on_cpu to
-	 * let the waker make forward progress. This is safe because IRQs are
-	 * disabled and the IPI will deliver after on_cpu is cleared.
-	 */
-	if (READ_ONCE(p->on_cpu) && ttwu_queue_wakelist(p, cpu, wake_flags | WF_ON_RQ))
-		goto unlock;
-
-	/*
-	 * If the owning (remote) CPU is still in the middle of schedule() with
 	 * this task as prev, wait until its done referencing the task.
 	 *
 	 * Pairs with the smp_store_release() in finish_task().
@@ -2683,11 +2659,8 @@
 		psi_ttwu_dequeue(p);
 		set_task_cpu(p, cpu);
 	}
-<<<<<<< HEAD
-=======
 #else
 	cpu = task_cpu(p);
->>>>>>> 84569f32
 #endif /* CONFIG_SMP */
 
 	ttwu_queue(p, cpu, wake_flags);
@@ -2816,11 +2789,7 @@
 #endif
 	init_numa_balancing(clone_flags, p);
 #ifdef CONFIG_SMP
-<<<<<<< HEAD
-	p->wake_entry_type = CSD_TYPE_TTWU;
-=======
 	p->wake_entry.u_flags = CSD_TYPE_TTWU;
->>>>>>> 84569f32
 #endif
 }
 
