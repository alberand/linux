/******************************************************************************
 * xenbus.h
 *
 * Talks to Xen Store to figure out what devices we have.
 *
 * Copyright (C) 2005 Rusty Russell, IBM Corporation
 * Copyright (C) 2005 XenSource Ltd.
 *
 * This program is free software; you can redistribute it and/or
 * modify it under the terms of the GNU General Public License version 2
 * as published by the Free Software Foundation; or, when distributed
 * separately from the Linux kernel or incorporated into other
 * software packages, subject to the following license:
 *
 * Permission is hereby granted, free of charge, to any person obtaining a copy
 * of this source file (the "Software"), to deal in the Software without
 * restriction, including without limitation the rights to use, copy, modify,
 * merge, publish, distribute, sublicense, and/or sell copies of the Software,
 * and to permit persons to whom the Software is furnished to do so, subject to
 * the following conditions:
 *
 * The above copyright notice and this permission notice shall be included in
 * all copies or substantial portions of the Software.
 *
 * THE SOFTWARE IS PROVIDED "AS IS", WITHOUT WARRANTY OF ANY KIND, EXPRESS OR
 * IMPLIED, INCLUDING BUT NOT LIMITED TO THE WARRANTIES OF MERCHANTABILITY,
 * FITNESS FOR A PARTICULAR PURPOSE AND NONINFRINGEMENT. IN NO EVENT SHALL THE
 * AUTHORS OR COPYRIGHT HOLDERS BE LIABLE FOR ANY CLAIM, DAMAGES OR OTHER
 * LIABILITY, WHETHER IN AN ACTION OF CONTRACT, TORT OR OTHERWISE, ARISING
 * FROM, OUT OF OR IN CONNECTION WITH THE SOFTWARE OR THE USE OR OTHER DEALINGS
 * IN THE SOFTWARE.
 */

#ifndef _XEN_XENBUS_H
#define _XEN_XENBUS_H

#include <linux/device.h>
#include <linux/notifier.h>
#include <linux/mutex.h>
#include <linux/export.h>
#include <linux/fs.h>
#include <linux/completion.h>
#include <linux/init.h>
#include <linux/slab.h>
#include <linux/semaphore.h>
#include <xen/interface/xen.h>
#include <xen/interface/grant_table.h>
#include <xen/interface/io/xenbus.h>
#include <xen/interface/io/xs_wire.h>

#define XENBUS_MAX_RING_GRANT_ORDER 4
#define XENBUS_MAX_RING_GRANTS      (1U << XENBUS_MAX_RING_GRANT_ORDER)
#define INVALID_GRANT_HANDLE       (~0U)

/* Register callback to watch this node. */
struct xenbus_watch
{
	struct list_head list;

	/* Path being watched. */
	const char *node;

	/* Callback (executed in a process context with no locks held). */
	void (*callback)(struct xenbus_watch *,
			 const char *path, const char *token);
};


/* A xenbus device. */
struct xenbus_device {
	const char *devicetype;
	const char *nodename;
	const char *otherend;
	int otherend_id;
	struct xenbus_watch otherend_watch;
	struct device dev;
	enum xenbus_state state;
	struct completion down;
	struct work_struct work;
<<<<<<< HEAD
	spinlock_t reclaim_lock;
=======
	struct semaphore reclaim_sem;
>>>>>>> 77a36a3a
};

static inline struct xenbus_device *to_xenbus_device(struct device *dev)
{
	return container_of(dev, struct xenbus_device, dev);
}

struct xenbus_device_id
{
	/* .../device/<device_type>/<identifier> */
	char devicetype[32]; 	/* General class of device. */
};

/* A xenbus driver. */
struct xenbus_driver {
	const char *name;       /* defaults to ids[0].devicetype */
	const struct xenbus_device_id *ids;
	bool allow_rebind; /* avoid setting xenstore closed during remove */
	int (*probe)(struct xenbus_device *dev,
		     const struct xenbus_device_id *id);
	void (*otherend_changed)(struct xenbus_device *dev,
				 enum xenbus_state backend_state);
	int (*remove)(struct xenbus_device *dev);
	int (*suspend)(struct xenbus_device *dev);
	int (*resume)(struct xenbus_device *dev);
	int (*uevent)(struct xenbus_device *, struct kobj_uevent_env *);
	struct device_driver driver;
	int (*read_otherend_details)(struct xenbus_device *dev);
	int (*is_ready)(struct xenbus_device *dev);
	void (*reclaim_memory)(struct xenbus_device *dev);
};

static inline struct xenbus_driver *to_xenbus_driver(struct device_driver *drv)
{
	return container_of(drv, struct xenbus_driver, driver);
}

int __must_check __xenbus_register_frontend(struct xenbus_driver *drv,
					    struct module *owner,
					    const char *mod_name);
int __must_check __xenbus_register_backend(struct xenbus_driver *drv,
					   struct module *owner,
					   const char *mod_name);

#define xenbus_register_frontend(drv) \
	__xenbus_register_frontend(drv, THIS_MODULE, KBUILD_MODNAME)
#define xenbus_register_backend(drv) \
	__xenbus_register_backend(drv, THIS_MODULE, KBUILD_MODNAME)

void xenbus_unregister_driver(struct xenbus_driver *drv);

struct xenbus_transaction
{
	u32 id;
};

/* Nil transaction ID. */
#define XBT_NIL ((struct xenbus_transaction) { 0 })

char **xenbus_directory(struct xenbus_transaction t,
			const char *dir, const char *node, unsigned int *num);
void *xenbus_read(struct xenbus_transaction t,
		  const char *dir, const char *node, unsigned int *len);
int xenbus_write(struct xenbus_transaction t,
		 const char *dir, const char *node, const char *string);
int xenbus_mkdir(struct xenbus_transaction t,
		 const char *dir, const char *node);
int xenbus_exists(struct xenbus_transaction t,
		  const char *dir, const char *node);
int xenbus_rm(struct xenbus_transaction t, const char *dir, const char *node);
int xenbus_transaction_start(struct xenbus_transaction *t);
int xenbus_transaction_end(struct xenbus_transaction t, int abort);

/* Single read and scanf: returns -errno or num scanned if > 0. */
__scanf(4, 5)
int xenbus_scanf(struct xenbus_transaction t,
		 const char *dir, const char *node, const char *fmt, ...);

/* Read an (optional) unsigned value. */
unsigned int xenbus_read_unsigned(const char *dir, const char *node,
				  unsigned int default_val);

/* Single printf and write: returns -errno or 0. */
__printf(4, 5)
int xenbus_printf(struct xenbus_transaction t,
		  const char *dir, const char *node, const char *fmt, ...);

/* Generic read function: NULL-terminated triples of name,
 * sprintf-style type string, and pointer. Returns 0 or errno.*/
int xenbus_gather(struct xenbus_transaction t, const char *dir, ...);

/* notifer routines for when the xenstore comes up */
extern int xenstored_ready;
int register_xenstore_notifier(struct notifier_block *nb);
void unregister_xenstore_notifier(struct notifier_block *nb);

int register_xenbus_watch(struct xenbus_watch *watch);
void unregister_xenbus_watch(struct xenbus_watch *watch);
void xs_suspend(void);
void xs_resume(void);
void xs_suspend_cancel(void);

struct work_struct;

void xenbus_probe(struct work_struct *);

#define XENBUS_IS_ERR_READ(str) ({			\
	if (!IS_ERR(str) && strlen(str) == 0) {		\
		kfree(str);				\
		str = ERR_PTR(-ERANGE);			\
	}						\
	IS_ERR(str);					\
})

#define XENBUS_EXIST_ERR(err) ((err) == -ENOENT || (err) == -ERANGE)

int xenbus_watch_path(struct xenbus_device *dev, const char *path,
		      struct xenbus_watch *watch,
		      void (*callback)(struct xenbus_watch *,
				       const char *, const char *));
__printf(4, 5)
int xenbus_watch_pathfmt(struct xenbus_device *dev, struct xenbus_watch *watch,
			 void (*callback)(struct xenbus_watch *,
					  const char *, const char *),
			 const char *pathfmt, ...);

int xenbus_switch_state(struct xenbus_device *dev, enum xenbus_state new_state);
int xenbus_grant_ring(struct xenbus_device *dev, void *vaddr,
		      unsigned int nr_pages, grant_ref_t *grefs);
int xenbus_map_ring_valloc(struct xenbus_device *dev, grant_ref_t *gnt_refs,
			   unsigned int nr_grefs, void **vaddr);
int xenbus_map_ring(struct xenbus_device *dev,
		    grant_ref_t *gnt_refs, unsigned int nr_grefs,
		    grant_handle_t *handles, unsigned long *vaddrs,
		    bool *leaked);

int xenbus_unmap_ring_vfree(struct xenbus_device *dev, void *vaddr);
int xenbus_unmap_ring(struct xenbus_device *dev,
		      grant_handle_t *handles, unsigned int nr_handles,
		      unsigned long *vaddrs);

int xenbus_alloc_evtchn(struct xenbus_device *dev, int *port);
int xenbus_free_evtchn(struct xenbus_device *dev, int port);

enum xenbus_state xenbus_read_driver_state(const char *path);

__printf(3, 4)
void xenbus_dev_error(struct xenbus_device *dev, int err, const char *fmt, ...);
__printf(3, 4)
void xenbus_dev_fatal(struct xenbus_device *dev, int err, const char *fmt, ...);

const char *xenbus_strstate(enum xenbus_state state);
int xenbus_dev_is_online(struct xenbus_device *dev);
int xenbus_frontend_closed(struct xenbus_device *dev);

extern const struct file_operations xen_xenbus_fops;
extern struct xenstore_domain_interface *xen_store_interface;
extern int xen_store_evtchn;

#endif /* _XEN_XENBUS_H */<|MERGE_RESOLUTION|>--- conflicted
+++ resolved
@@ -77,11 +77,7 @@
 	enum xenbus_state state;
 	struct completion down;
 	struct work_struct work;
-<<<<<<< HEAD
-	spinlock_t reclaim_lock;
-=======
 	struct semaphore reclaim_sem;
->>>>>>> 77a36a3a
 };
 
 static inline struct xenbus_device *to_xenbus_device(struct device *dev)
