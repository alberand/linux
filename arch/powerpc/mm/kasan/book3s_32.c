// SPDX-License-Identifier: GPL-2.0

#define DISABLE_BRANCH_PROFILING

#include <linux/kasan.h>
#include <linux/memblock.h>
#include <mm/mmu_decl.h>

int __init kasan_init_region(void *start, size_t size)
{
	unsigned long k_start = (unsigned long)kasan_mem_to_shadow(start);
	unsigned long k_end = (unsigned long)kasan_mem_to_shadow(start + size);
	unsigned long k_nobat = k_start;
	unsigned long k_cur;
	phys_addr_t phys;
	int ret;

<<<<<<< HEAD
	block = memblock_alloc(k_size, k_size_base);

	if (block && k_size_base >= SZ_128K && k_start == ALIGN(k_start, k_size_base)) {
		int shift = ffs(k_size - k_size_base);
		int k_size_more = shift ? 1 << (shift - 1) : 0;

		setbat(-1, k_start, __pa(block), k_size_base, PAGE_KERNEL);
		if (k_size_more >= SZ_128K)
			setbat(-1, k_start + k_size_base, __pa(block) + k_size_base,
			       k_size_more, PAGE_KERNEL);
		if (v_block_mapped(k_start))
			k_cur = k_start + k_size_base;
		if (v_block_mapped(k_start + k_size_base))
			k_cur = k_start + k_size_base + k_size_more;

		update_bats();
=======
	while (k_nobat < k_end) {
		unsigned int k_size = bat_block_size(k_nobat, k_end);
		int idx = find_free_bat();

		if (idx == -1)
			break;
		if (k_size < SZ_128K)
			break;
		phys = memblock_phys_alloc_range(k_size, k_size, 0,
						 MEMBLOCK_ALLOC_ANYWHERE);
		if (!phys)
			break;

		setbat(idx, k_nobat, phys, k_size, PAGE_KERNEL);
		k_nobat += k_size;
>>>>>>> ed9f4f96
	}
	if (k_nobat != k_start)
		update_bats();

	if (k_nobat < k_end) {
		phys = memblock_phys_alloc_range(k_end - k_nobat, PAGE_SIZE, 0,
						 MEMBLOCK_ALLOC_ANYWHERE);
		if (!phys)
			return -ENOMEM;
	}

	ret = kasan_init_shadow_page_tables(k_start, k_end);
	if (ret)
		return ret;

	kasan_update_early_region(k_start, k_nobat, __pte(0));

	for (k_cur = k_nobat; k_cur < k_end; k_cur += PAGE_SIZE) {
		pmd_t *pmd = pmd_off_k(k_cur);
		pte_t pte = pfn_pte(PHYS_PFN(phys + k_cur - k_nobat), PAGE_KERNEL);

		__set_pte_at(&init_mm, k_cur, pte_offset_kernel(pmd, k_cur), pte, 0);
	}
	flush_tlb_kernel_range(k_start, k_end);
	memset(kasan_mem_to_shadow(start), 0, k_end - k_start);

	return 0;
}<|MERGE_RESOLUTION|>--- conflicted
+++ resolved
@@ -15,24 +15,6 @@
 	phys_addr_t phys;
 	int ret;
 
-<<<<<<< HEAD
-	block = memblock_alloc(k_size, k_size_base);
-
-	if (block && k_size_base >= SZ_128K && k_start == ALIGN(k_start, k_size_base)) {
-		int shift = ffs(k_size - k_size_base);
-		int k_size_more = shift ? 1 << (shift - 1) : 0;
-
-		setbat(-1, k_start, __pa(block), k_size_base, PAGE_KERNEL);
-		if (k_size_more >= SZ_128K)
-			setbat(-1, k_start + k_size_base, __pa(block) + k_size_base,
-			       k_size_more, PAGE_KERNEL);
-		if (v_block_mapped(k_start))
-			k_cur = k_start + k_size_base;
-		if (v_block_mapped(k_start + k_size_base))
-			k_cur = k_start + k_size_base + k_size_more;
-
-		update_bats();
-=======
 	while (k_nobat < k_end) {
 		unsigned int k_size = bat_block_size(k_nobat, k_end);
 		int idx = find_free_bat();
@@ -48,7 +30,6 @@
 
 		setbat(idx, k_nobat, phys, k_size, PAGE_KERNEL);
 		k_nobat += k_size;
->>>>>>> ed9f4f96
 	}
 	if (k_nobat != k_start)
 		update_bats();
