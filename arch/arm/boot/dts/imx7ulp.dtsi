--- conflicted
+++ resolved
@@ -186,11 +186,7 @@
 			reg = <0x40330200 0x200>;
 		};
 
-<<<<<<< HEAD
-		usbphy1: usb-phy@0x40350000 {
-=======
 		usbphy1: usb-phy@40350000 {
->>>>>>> bb831786
 			compatible = "fsl,imx7ulp-usbphy", "fsl,imx6ul-usbphy";
 			reg = <0x40350000 0x1000>;
 			interrupts = <GIC_SPI 39 IRQ_TYPE_LEVEL_HIGH>;
