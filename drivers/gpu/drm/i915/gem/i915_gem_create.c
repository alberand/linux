// SPDX-License-Identifier: MIT
/*
 * Copyright © 2020 Intel Corporation
 */

#include "gem/i915_gem_ioctls.h"
#include "gem/i915_gem_lmem.h"
#include "gem/i915_gem_region.h"
#include "pxp/intel_pxp.h"

#include "i915_drv.h"
#include "i915_trace.h"
#include "i915_user_extensions.h"

static u32 object_max_page_size(struct intel_memory_region **placements,
				unsigned int n_placements)
{
	u32 max_page_size = 0;
	int i;

	for (i = 0; i < n_placements; i++) {
		struct intel_memory_region *mr = placements[i];

		GEM_BUG_ON(!is_power_of_2(mr->min_page_size));
		max_page_size = max_t(u32, max_page_size, mr->min_page_size);
	}

	GEM_BUG_ON(!max_page_size);
	return max_page_size;
}

static int object_set_placements(struct drm_i915_gem_object *obj,
				 struct intel_memory_region **placements,
				 unsigned int n_placements)
{
	struct intel_memory_region **arr;
	unsigned int i;

	GEM_BUG_ON(!n_placements);

	/*
	 * For the common case of one memory region, skip storing an
	 * allocated array and just point at the region directly.
	 */
	if (n_placements == 1) {
		struct intel_memory_region *mr = placements[0];
		struct drm_i915_private *i915 = mr->i915;

		obj->mm.placements = &i915->mm.regions[mr->id];
		obj->mm.n_placements = 1;
	} else {
		arr = kmalloc_array(n_placements,
				    sizeof(struct intel_memory_region *),
				    GFP_KERNEL);
		if (!arr)
			return -ENOMEM;

		for (i = 0; i < n_placements; i++)
			arr[i] = placements[i];
<<<<<<< HEAD

		obj->mm.placements = arr;
		obj->mm.n_placements = n_placements;
	}

=======

		obj->mm.placements = arr;
		obj->mm.n_placements = n_placements;
	}

>>>>>>> df0cc57e
	return 0;
}

static int i915_gem_publish(struct drm_i915_gem_object *obj,
			    struct drm_file *file,
			    u64 *size_p,
			    u32 *handle_p)
{
	u64 size = obj->base.size;
	int ret;

	ret = drm_gem_handle_create(file, &obj->base, handle_p);
	/* drop reference from allocate - handle holds it now */
	i915_gem_object_put(obj);
	if (ret)
		return ret;

	*size_p = size;
	return 0;
}

<<<<<<< HEAD
/**
 * Creates a new object using the same path as DRM_I915_GEM_CREATE_EXT
 * @i915: i915 private
 * @size: size of the buffer, in bytes
 * @placements: possible placement regions, in priority order
 * @n_placements: number of possible placement regions
 *
 * This function is exposed primarily for selftests and does very little
 * error checking.  It is assumed that the set of placement regions has
 * already been verified to be valid.
 */
struct drm_i915_gem_object *
__i915_gem_object_create_user(struct drm_i915_private *i915, u64 size,
			      struct intel_memory_region **placements,
			      unsigned int n_placements)
=======
static struct drm_i915_gem_object *
__i915_gem_object_create_user_ext(struct drm_i915_private *i915, u64 size,
				  struct intel_memory_region **placements,
				  unsigned int n_placements,
				  unsigned int ext_flags)
>>>>>>> df0cc57e
{
	struct intel_memory_region *mr = placements[0];
	struct drm_i915_gem_object *obj;
	unsigned int flags;
	int ret;

	i915_gem_flush_free_objects(i915);

	size = round_up(size, object_max_page_size(placements, n_placements));
	if (size == 0)
		return ERR_PTR(-EINVAL);

	/* For most of the ABI (e.g. mmap) we think in system pages */
	GEM_BUG_ON(!IS_ALIGNED(size, PAGE_SIZE));

	if (i915_gem_object_size_2big(size))
		return ERR_PTR(-E2BIG);

	obj = i915_gem_object_alloc();
	if (!obj)
		return ERR_PTR(-ENOMEM);

	ret = object_set_placements(obj, placements, n_placements);
	if (ret)
		goto object_free;

	/*
	 * I915_BO_ALLOC_USER will make sure the object is cleared before
	 * any user access.
	 */
	flags = I915_BO_ALLOC_USER;

	ret = mr->ops->init_object(mr, obj, size, 0, flags);
	if (ret)
		goto object_free;

	GEM_BUG_ON(size != obj->base.size);

<<<<<<< HEAD
=======
	/* Add any flag set by create_ext options */
	obj->flags |= ext_flags;

>>>>>>> df0cc57e
	trace_i915_gem_object_create(obj);
	return obj;

object_free:
	if (obj->mm.n_placements > 1)
		kfree(obj->mm.placements);
	i915_gem_object_free(obj);
	return ERR_PTR(ret);
}

<<<<<<< HEAD
=======
/**
 * Creates a new object using the same path as DRM_I915_GEM_CREATE_EXT
 * @i915: i915 private
 * @size: size of the buffer, in bytes
 * @placements: possible placement regions, in priority order
 * @n_placements: number of possible placement regions
 *
 * This function is exposed primarily for selftests and does very little
 * error checking.  It is assumed that the set of placement regions has
 * already been verified to be valid.
 */
struct drm_i915_gem_object *
__i915_gem_object_create_user(struct drm_i915_private *i915, u64 size,
			      struct intel_memory_region **placements,
			      unsigned int n_placements)
{
	return __i915_gem_object_create_user_ext(i915, size, placements,
						 n_placements, 0);
}

>>>>>>> df0cc57e
int
i915_gem_dumb_create(struct drm_file *file,
		     struct drm_device *dev,
		     struct drm_mode_create_dumb *args)
{
	struct drm_i915_gem_object *obj;
	struct intel_memory_region *mr;
	enum intel_memory_type mem_type;
	int cpp = DIV_ROUND_UP(args->bpp, 8);
	u32 format;

	switch (cpp) {
	case 1:
		format = DRM_FORMAT_C8;
		break;
	case 2:
		format = DRM_FORMAT_RGB565;
		break;
	case 4:
		format = DRM_FORMAT_XRGB8888;
		break;
	default:
		return -EINVAL;
	}

	/* have to work out size/pitch and return them */
	args->pitch = ALIGN(args->width * cpp, 64);

	/* align stride to page size so that we can remap */
	if (args->pitch > intel_plane_fb_max_stride(to_i915(dev), format,
						    DRM_FORMAT_MOD_LINEAR))
		args->pitch = ALIGN(args->pitch, 4096);

	if (args->pitch < args->width)
		return -EINVAL;

	args->size = mul_u32_u32(args->pitch, args->height);

	mem_type = INTEL_MEMORY_SYSTEM;
	if (HAS_LMEM(to_i915(dev)))
		mem_type = INTEL_MEMORY_LOCAL;

	mr = intel_memory_region_by_type(to_i915(dev), mem_type);

	obj = __i915_gem_object_create_user(to_i915(dev), args->size, &mr, 1);
	if (IS_ERR(obj))
		return PTR_ERR(obj);

	return i915_gem_publish(obj, file, &args->size, &args->handle);
}

/**
 * Creates a new mm object and returns a handle to it.
 * @dev: drm device pointer
 * @data: ioctl data blob
 * @file: drm file pointer
 */
int
i915_gem_create_ioctl(struct drm_device *dev, void *data,
		      struct drm_file *file)
{
	struct drm_i915_private *i915 = to_i915(dev);
	struct drm_i915_gem_create *args = data;
	struct drm_i915_gem_object *obj;
	struct intel_memory_region *mr;

	mr = intel_memory_region_by_type(i915, INTEL_MEMORY_SYSTEM);

	obj = __i915_gem_object_create_user(i915, args->size, &mr, 1);
	if (IS_ERR(obj))
		return PTR_ERR(obj);

	return i915_gem_publish(obj, file, &args->size, &args->handle);
}

struct create_ext {
	struct drm_i915_private *i915;
	struct intel_memory_region *placements[INTEL_REGION_UNKNOWN];
	unsigned int n_placements;
<<<<<<< HEAD
=======
	unsigned long flags;
>>>>>>> df0cc57e
};

static void repr_placements(char *buf, size_t size,
			    struct intel_memory_region **placements,
			    int n_placements)
{
	int i;

	buf[0] = '\0';

	for (i = 0; i < n_placements; i++) {
		struct intel_memory_region *mr = placements[i];
		int r;

		r = snprintf(buf, size, "\n  %s -> { class: %d, inst: %d }",
			     mr->name, mr->type, mr->instance);
		if (r >= size)
			return;

		buf += r;
		size -= r;
	}
}

static int set_placements(struct drm_i915_gem_create_ext_memory_regions *args,
			  struct create_ext *ext_data)
{
	struct drm_i915_private *i915 = ext_data->i915;
	struct drm_i915_gem_memory_class_instance __user *uregions =
		u64_to_user_ptr(args->regions);
	struct intel_memory_region *placements[INTEL_REGION_UNKNOWN];
	u32 mask;
	int i, ret = 0;

	if (args->pad) {
		drm_dbg(&i915->drm, "pad should be zero\n");
		ret = -EINVAL;
	}

	if (!args->num_regions) {
		drm_dbg(&i915->drm, "num_regions is zero\n");
		ret = -EINVAL;
	}

	BUILD_BUG_ON(ARRAY_SIZE(i915->mm.regions) != ARRAY_SIZE(placements));
	BUILD_BUG_ON(ARRAY_SIZE(ext_data->placements) != ARRAY_SIZE(placements));
	if (args->num_regions > ARRAY_SIZE(i915->mm.regions)) {
		drm_dbg(&i915->drm, "num_regions is too large\n");
		ret = -EINVAL;
	}

	if (ret)
		return ret;

	mask = 0;
	for (i = 0; i < args->num_regions; i++) {
		struct drm_i915_gem_memory_class_instance region;
		struct intel_memory_region *mr;

		if (copy_from_user(&region, uregions, sizeof(region)))
			return -EFAULT;

		mr = intel_memory_region_lookup(i915,
						region.memory_class,
						region.memory_instance);
		if (!mr || mr->private) {
			drm_dbg(&i915->drm, "Device is missing region { class: %d, inst: %d } at index = %d\n",
				region.memory_class, region.memory_instance, i);
			ret = -EINVAL;
			goto out_dump;
		}

		if (mask & BIT(mr->id)) {
			drm_dbg(&i915->drm, "Found duplicate placement %s -> { class: %d, inst: %d } at index = %d\n",
				mr->name, region.memory_class,
				region.memory_instance, i);
			ret = -EINVAL;
			goto out_dump;
		}

		placements[i] = mr;
		mask |= BIT(mr->id);

		++uregions;
	}

	if (ext_data->n_placements) {
		ret = -EINVAL;
		goto out_dump;
	}

	ext_data->n_placements = args->num_regions;
	for (i = 0; i < args->num_regions; i++)
		ext_data->placements[i] = placements[i];

	return 0;

out_dump:
	if (1) {
		char buf[256];

		if (ext_data->n_placements) {
			repr_placements(buf,
					sizeof(buf),
					ext_data->placements,
					ext_data->n_placements);
			drm_dbg(&i915->drm,
				"Placements were already set in previous EXT. Existing placements: %s\n",
				buf);
		}

		repr_placements(buf, sizeof(buf), placements, i);
		drm_dbg(&i915->drm, "New placements(so far validated): %s\n", buf);
	}

	return ret;
}

static int ext_set_placements(struct i915_user_extension __user *base,
			      void *data)
{
	struct drm_i915_gem_create_ext_memory_regions ext;

<<<<<<< HEAD
	if (!IS_ENABLED(CONFIG_DRM_I915_UNSTABLE_FAKE_LMEM))
		return -ENODEV;

=======
>>>>>>> df0cc57e
	if (copy_from_user(&ext, base, sizeof(ext)))
		return -EFAULT;

	return set_placements(&ext, data);
}

<<<<<<< HEAD
static const i915_user_extension_fn create_extensions[] = {
	[I915_GEM_CREATE_EXT_MEMORY_REGIONS] = ext_set_placements,
=======
static int ext_set_protected(struct i915_user_extension __user *base, void *data)
{
	struct drm_i915_gem_create_ext_protected_content ext;
	struct create_ext *ext_data = data;

	if (copy_from_user(&ext, base, sizeof(ext)))
		return -EFAULT;

	if (ext.flags)
		return -EINVAL;

	if (!intel_pxp_is_enabled(&ext_data->i915->gt.pxp))
		return -ENODEV;

	ext_data->flags |= I915_BO_PROTECTED;

	return 0;
}

static const i915_user_extension_fn create_extensions[] = {
	[I915_GEM_CREATE_EXT_MEMORY_REGIONS] = ext_set_placements,
	[I915_GEM_CREATE_EXT_PROTECTED_CONTENT] = ext_set_protected,
>>>>>>> df0cc57e
};

/**
 * Creates a new mm object and returns a handle to it.
 * @dev: drm device pointer
 * @data: ioctl data blob
 * @file: drm file pointer
 */
int
i915_gem_create_ext_ioctl(struct drm_device *dev, void *data,
			  struct drm_file *file)
{
	struct drm_i915_private *i915 = to_i915(dev);
	struct drm_i915_gem_create_ext *args = data;
	struct create_ext ext_data = { .i915 = i915 };
	struct drm_i915_gem_object *obj;
	int ret;

	if (args->flags)
		return -EINVAL;

	ret = i915_user_extensions(u64_to_user_ptr(args->extensions),
				   create_extensions,
				   ARRAY_SIZE(create_extensions),
				   &ext_data);
	if (ret)
		return ret;

	if (!ext_data.n_placements) {
		ext_data.placements[0] =
			intel_memory_region_by_type(i915, INTEL_MEMORY_SYSTEM);
		ext_data.n_placements = 1;
	}

<<<<<<< HEAD
	obj = __i915_gem_object_create_user(i915, args->size,
					    ext_data.placements,
					    ext_data.n_placements);
=======
	obj = __i915_gem_object_create_user_ext(i915, args->size,
						ext_data.placements,
						ext_data.n_placements,
						ext_data.flags);
>>>>>>> df0cc57e
	if (IS_ERR(obj))
		return PTR_ERR(obj);

	return i915_gem_publish(obj, file, &args->size, &args->handle);
}<|MERGE_RESOLUTION|>--- conflicted
+++ resolved
@@ -57,19 +57,11 @@
 
 		for (i = 0; i < n_placements; i++)
 			arr[i] = placements[i];
-<<<<<<< HEAD
 
 		obj->mm.placements = arr;
 		obj->mm.n_placements = n_placements;
 	}
 
-=======
-
-		obj->mm.placements = arr;
-		obj->mm.n_placements = n_placements;
-	}
-
->>>>>>> df0cc57e
 	return 0;
 }
 
@@ -91,7 +83,62 @@
 	return 0;
 }
 
-<<<<<<< HEAD
+static struct drm_i915_gem_object *
+__i915_gem_object_create_user_ext(struct drm_i915_private *i915, u64 size,
+				  struct intel_memory_region **placements,
+				  unsigned int n_placements,
+				  unsigned int ext_flags)
+{
+	struct intel_memory_region *mr = placements[0];
+	struct drm_i915_gem_object *obj;
+	unsigned int flags;
+	int ret;
+
+	i915_gem_flush_free_objects(i915);
+
+	size = round_up(size, object_max_page_size(placements, n_placements));
+	if (size == 0)
+		return ERR_PTR(-EINVAL);
+
+	/* For most of the ABI (e.g. mmap) we think in system pages */
+	GEM_BUG_ON(!IS_ALIGNED(size, PAGE_SIZE));
+
+	if (i915_gem_object_size_2big(size))
+		return ERR_PTR(-E2BIG);
+
+	obj = i915_gem_object_alloc();
+	if (!obj)
+		return ERR_PTR(-ENOMEM);
+
+	ret = object_set_placements(obj, placements, n_placements);
+	if (ret)
+		goto object_free;
+
+	/*
+	 * I915_BO_ALLOC_USER will make sure the object is cleared before
+	 * any user access.
+	 */
+	flags = I915_BO_ALLOC_USER;
+
+	ret = mr->ops->init_object(mr, obj, size, 0, flags);
+	if (ret)
+		goto object_free;
+
+	GEM_BUG_ON(size != obj->base.size);
+
+	/* Add any flag set by create_ext options */
+	obj->flags |= ext_flags;
+
+	trace_i915_gem_object_create(obj);
+	return obj;
+
+object_free:
+	if (obj->mm.n_placements > 1)
+		kfree(obj->mm.placements);
+	i915_gem_object_free(obj);
+	return ERR_PTR(ret);
+}
+
 /**
  * Creates a new object using the same path as DRM_I915_GEM_CREATE_EXT
  * @i915: i915 private
@@ -107,90 +154,11 @@
 __i915_gem_object_create_user(struct drm_i915_private *i915, u64 size,
 			      struct intel_memory_region **placements,
 			      unsigned int n_placements)
-=======
-static struct drm_i915_gem_object *
-__i915_gem_object_create_user_ext(struct drm_i915_private *i915, u64 size,
-				  struct intel_memory_region **placements,
-				  unsigned int n_placements,
-				  unsigned int ext_flags)
->>>>>>> df0cc57e
-{
-	struct intel_memory_region *mr = placements[0];
-	struct drm_i915_gem_object *obj;
-	unsigned int flags;
-	int ret;
-
-	i915_gem_flush_free_objects(i915);
-
-	size = round_up(size, object_max_page_size(placements, n_placements));
-	if (size == 0)
-		return ERR_PTR(-EINVAL);
-
-	/* For most of the ABI (e.g. mmap) we think in system pages */
-	GEM_BUG_ON(!IS_ALIGNED(size, PAGE_SIZE));
-
-	if (i915_gem_object_size_2big(size))
-		return ERR_PTR(-E2BIG);
-
-	obj = i915_gem_object_alloc();
-	if (!obj)
-		return ERR_PTR(-ENOMEM);
-
-	ret = object_set_placements(obj, placements, n_placements);
-	if (ret)
-		goto object_free;
-
-	/*
-	 * I915_BO_ALLOC_USER will make sure the object is cleared before
-	 * any user access.
-	 */
-	flags = I915_BO_ALLOC_USER;
-
-	ret = mr->ops->init_object(mr, obj, size, 0, flags);
-	if (ret)
-		goto object_free;
-
-	GEM_BUG_ON(size != obj->base.size);
-
-<<<<<<< HEAD
-=======
-	/* Add any flag set by create_ext options */
-	obj->flags |= ext_flags;
-
->>>>>>> df0cc57e
-	trace_i915_gem_object_create(obj);
-	return obj;
-
-object_free:
-	if (obj->mm.n_placements > 1)
-		kfree(obj->mm.placements);
-	i915_gem_object_free(obj);
-	return ERR_PTR(ret);
-}
-
-<<<<<<< HEAD
-=======
-/**
- * Creates a new object using the same path as DRM_I915_GEM_CREATE_EXT
- * @i915: i915 private
- * @size: size of the buffer, in bytes
- * @placements: possible placement regions, in priority order
- * @n_placements: number of possible placement regions
- *
- * This function is exposed primarily for selftests and does very little
- * error checking.  It is assumed that the set of placement regions has
- * already been verified to be valid.
- */
-struct drm_i915_gem_object *
-__i915_gem_object_create_user(struct drm_i915_private *i915, u64 size,
-			      struct intel_memory_region **placements,
-			      unsigned int n_placements)
 {
 	return __i915_gem_object_create_user_ext(i915, size, placements,
 						 n_placements, 0);
 }
 
->>>>>>> df0cc57e
 int
 i915_gem_dumb_create(struct drm_file *file,
 		     struct drm_device *dev,
@@ -270,10 +238,7 @@
 	struct drm_i915_private *i915;
 	struct intel_memory_region *placements[INTEL_REGION_UNKNOWN];
 	unsigned int n_placements;
-<<<<<<< HEAD
-=======
 	unsigned long flags;
->>>>>>> df0cc57e
 };
 
 static void repr_placements(char *buf, size_t size,
@@ -397,22 +362,12 @@
 {
 	struct drm_i915_gem_create_ext_memory_regions ext;
 
-<<<<<<< HEAD
-	if (!IS_ENABLED(CONFIG_DRM_I915_UNSTABLE_FAKE_LMEM))
-		return -ENODEV;
-
-=======
->>>>>>> df0cc57e
 	if (copy_from_user(&ext, base, sizeof(ext)))
 		return -EFAULT;
 
 	return set_placements(&ext, data);
 }
 
-<<<<<<< HEAD
-static const i915_user_extension_fn create_extensions[] = {
-	[I915_GEM_CREATE_EXT_MEMORY_REGIONS] = ext_set_placements,
-=======
 static int ext_set_protected(struct i915_user_extension __user *base, void *data)
 {
 	struct drm_i915_gem_create_ext_protected_content ext;
@@ -435,7 +390,6 @@
 static const i915_user_extension_fn create_extensions[] = {
 	[I915_GEM_CREATE_EXT_MEMORY_REGIONS] = ext_set_placements,
 	[I915_GEM_CREATE_EXT_PROTECTED_CONTENT] = ext_set_protected,
->>>>>>> df0cc57e
 };
 
 /**
@@ -470,16 +424,10 @@
 		ext_data.n_placements = 1;
 	}
 
-<<<<<<< HEAD
-	obj = __i915_gem_object_create_user(i915, args->size,
-					    ext_data.placements,
-					    ext_data.n_placements);
-=======
 	obj = __i915_gem_object_create_user_ext(i915, args->size,
 						ext_data.placements,
 						ext_data.n_placements,
 						ext_data.flags);
->>>>>>> df0cc57e
 	if (IS_ERR(obj))
 		return PTR_ERR(obj);
 
