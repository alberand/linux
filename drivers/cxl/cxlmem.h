--- conflicted
+++ resolved
@@ -6,11 +6,8 @@
 #include <linux/cdev.h>
 #include <linux/uuid.h>
 #include <linux/rcuwait.h>
-<<<<<<< HEAD
+#include <linux/cxl-event.h>
 #include <linux/node.h>
-=======
-#include <linux/cxl-event.h>
->>>>>>> dc97f634
 #include "cxl.h"
 
 /* CXL 2.0 8.2.8.5.1.1 Memory Device Status Register */
