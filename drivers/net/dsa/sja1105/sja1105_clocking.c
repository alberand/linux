--- conflicted
+++ resolved
@@ -472,7 +472,6 @@
 static void
 sja1110_cfg_pad_mii_id_packing(void *buf, struct sja1105_cfg_pad_mii_id *cmd,
 			       enum packing_op op)
-<<<<<<< HEAD
 {
 	const int size = SJA1105_SIZE_CGU_CMD;
 	u64 range = 4;
@@ -499,36 +498,6 @@
 	sja1105_packing(buf, &cmd->txc_pd,          0,  0, size, op);
 }
 
-/* Valid range in degrees is an integer between 73.8 and 101.7 */
-static u64 sja1105_rgmii_delay(u64 phase)
-=======
->>>>>>> df0cc57e
-{
-	const int size = SJA1105_SIZE_CGU_CMD;
-	u64 range = 4;
-
-	/* Fields RXC_RANGE and TXC_RANGE select the input frequency range:
-	 * 0 = 2.5MHz
-	 * 1 = 25MHz
-	 * 2 = 50MHz
-	 * 3 = 125MHz
-	 * 4 = Automatically determined by port speed.
-	 * There's no point in defining a structure different than the one for
-	 * SJA1105, so just hardcode the frequency range to automatic, just as
-	 * before.
-	 */
-	sja1105_packing(buf, &cmd->rxc_stable_ovr, 26, 26, size, op);
-	sja1105_packing(buf, &cmd->rxc_delay,      25, 21, size, op);
-	sja1105_packing(buf, &range,               20, 18, size, op);
-	sja1105_packing(buf, &cmd->rxc_bypass,     17, 17, size, op);
-	sja1105_packing(buf, &cmd->rxc_pd,         16, 16, size, op);
-	sja1105_packing(buf, &cmd->txc_stable_ovr, 10, 10, size, op);
-	sja1105_packing(buf, &cmd->txc_delay,       9,  5, size, op);
-	sja1105_packing(buf, &range,                4,  2, size, op);
-	sja1105_packing(buf, &cmd->txc_bypass,      1,  1, size, op);
-	sja1105_packing(buf, &cmd->txc_pd,          0,  0, size, op);
-}
-
 /* The RGMII delay setup procedure is 2-step and gets called upon each
  * .phylink_mac_config. Both are strategic.
  * The reason is that the RX Tunable Delay Line of the SJA1105 MAC has issues
@@ -583,35 +552,22 @@
 	const struct sja1105_private *priv = ctx;
 	const struct sja1105_regs *regs = priv->info->regs;
 	struct sja1105_cfg_pad_mii_id pad_mii_id = {0};
-<<<<<<< HEAD
-=======
 	int rx_delay = priv->rgmii_rx_delay_ps[port];
 	int tx_delay = priv->rgmii_tx_delay_ps[port];
->>>>>>> df0cc57e
 	u8 packed_buf[SJA1105_SIZE_CGU_CMD] = {0};
 
 	pad_mii_id.rxc_pd = 1;
 	pad_mii_id.txc_pd = 1;
 
-<<<<<<< HEAD
-	if (priv->rgmii_rx_delay[port]) {
-		pad_mii_id.rxc_delay = sja1105_rgmii_delay(90);
-=======
 	if (rx_delay) {
 		pad_mii_id.rxc_delay = SJA1105_RGMII_DELAY_PS_TO_HW(rx_delay);
->>>>>>> df0cc57e
 		/* The "BYPASS" bit in SJA1110 is actually a "don't bypass" */
 		pad_mii_id.rxc_bypass = 1;
 		pad_mii_id.rxc_pd = 0;
 	}
 
-<<<<<<< HEAD
-	if (priv->rgmii_tx_delay[port]) {
-		pad_mii_id.txc_delay = sja1105_rgmii_delay(90);
-=======
 	if (tx_delay) {
 		pad_mii_id.txc_delay = SJA1105_RGMII_DELAY_PS_TO_HW(tx_delay);
->>>>>>> df0cc57e
 		pad_mii_id.txc_bypass = 1;
 		pad_mii_id.txc_pd = 0;
 	}
