// SPDX-License-Identifier: GPL-2.0 OR BSD-3-Clause
/*
 * Copyright (C) 2017 Intel Deutschland GmbH
 * Copyright (C) 2019-2023 Intel Corporation
 */
#include <linux/uuid.h>
#include <linux/dmi.h>
#include "iwl-drv.h"
#include "iwl-debug.h"
#include "acpi.h"
#include "fw/runtime.h"

const guid_t iwl_guid = GUID_INIT(0xF21202BF, 0x8F78, 0x4DC6,
				  0xA5, 0xB3, 0x1F, 0x73,
				  0x8E, 0x28, 0x5A, 0xDE);
IWL_EXPORT_SYMBOL(iwl_guid);

const guid_t iwl_rfi_guid = GUID_INIT(0x7266172C, 0x220B, 0x4B29,
				      0x81, 0x4F, 0x75, 0xE4,
				      0xDD, 0x26, 0xB5, 0xFD);
IWL_EXPORT_SYMBOL(iwl_rfi_guid);

static const struct dmi_system_id dmi_ppag_approved_list[] = {
	{ .ident = "HP",
	  .matches = {
			DMI_MATCH(DMI_SYS_VENDOR, "HP"),
		},
	},
	{ .ident = "SAMSUNG",
	  .matches = {
			DMI_MATCH(DMI_SYS_VENDOR, "SAMSUNG ELECTRONICS CO., LTD"),
		},
	},
	{ .ident = "MSFT",
	  .matches = {
			DMI_MATCH(DMI_SYS_VENDOR, "Microsoft Corporation"),
		},
	},
	{ .ident = "ASUS",
	  .matches = {
			DMI_MATCH(DMI_SYS_VENDOR, "ASUSTeK COMPUTER INC."),
		},
	},
	{ .ident = "GOOGLE-HP",
	  .matches = {
			DMI_MATCH(DMI_SYS_VENDOR, "Google"),
			DMI_MATCH(DMI_BOARD_VENDOR, "HP"),
		},
	},
	{ .ident = "GOOGLE-ASUS",
	  .matches = {
			DMI_MATCH(DMI_SYS_VENDOR, "Google"),
			DMI_MATCH(DMI_BOARD_VENDOR, "ASUSTek COMPUTER INC."),
		},
	},
	{ .ident = "GOOGLE-SAMSUNG",
	  .matches = {
			DMI_MATCH(DMI_SYS_VENDOR, "Google"),
			DMI_MATCH(DMI_BOARD_VENDOR, "SAMSUNG ELECTRONICS CO., LTD"),
		},
	},
	{ .ident = "DELL",
	  .matches = {
			DMI_MATCH(DMI_SYS_VENDOR, "Dell Inc."),
		},
	},
	{ .ident = "DELL",
	  .matches = {
			DMI_MATCH(DMI_SYS_VENDOR, "Alienware"),
		},
	},
	{}
};

static int iwl_acpi_get_handle(struct device *dev, acpi_string method,
			       acpi_handle *ret_handle)
{
	acpi_handle root_handle;
	acpi_status status;

	root_handle = ACPI_HANDLE(dev);
	if (!root_handle) {
		IWL_DEBUG_DEV_RADIO(dev,
				    "ACPI: Could not retrieve root port handle\n");
		return -ENOENT;
	}

	status = acpi_get_handle(root_handle, method, ret_handle);
	if (ACPI_FAILURE(status)) {
		IWL_DEBUG_DEV_RADIO(dev,
				    "ACPI: %s method not found\n", method);
		return -ENOENT;
	}
	return 0;
}

static void *iwl_acpi_get_object(struct device *dev, acpi_string method)
{
	struct acpi_buffer buf = {ACPI_ALLOCATE_BUFFER, NULL};
	acpi_handle handle;
	acpi_status status;
	int ret;

	ret = iwl_acpi_get_handle(dev, method, &handle);
	if (ret)
		return ERR_PTR(-ENOENT);

	/* Call the method with no arguments */
	status = acpi_evaluate_object(handle, NULL, NULL, &buf);
	if (ACPI_FAILURE(status)) {
		IWL_DEBUG_DEV_RADIO(dev,
				    "ACPI: %s method invocation failed (status: 0x%x)\n",
				    method, status);
		return ERR_PTR(-ENOENT);
	}
	return buf.pointer;
}

/*
 * Generic function for evaluating a method defined in the device specific
 * method (DSM) interface. The returned acpi object must be freed by calling
 * function.
 */
static void *iwl_acpi_get_dsm_object(struct device *dev, int rev, int func,
				     union acpi_object *args,
				     const guid_t *guid)
{
	union acpi_object *obj;

	obj = acpi_evaluate_dsm(ACPI_HANDLE(dev), guid, rev, func,
				args);
	if (!obj) {
		IWL_DEBUG_DEV_RADIO(dev,
				    "ACPI: DSM method invocation failed (rev: %d, func:%d)\n",
				    rev, func);
		return ERR_PTR(-ENOENT);
	}
	return obj;
}

/*
 * Generic function to evaluate a DSM with no arguments
 * and an integer return value,
 * (as an integer object or inside a buffer object),
 * verify and assign the value in the "value" parameter.
 * return 0 in success and the appropriate errno otherwise.
 */
static int iwl_acpi_get_dsm_integer(struct device *dev, int rev, int func,
				    const guid_t *guid, u64 *value,
				    size_t expected_size)
{
	union acpi_object *obj;
	int ret = 0;

	obj = iwl_acpi_get_dsm_object(dev, rev, func, NULL, guid);
	if (IS_ERR(obj)) {
		IWL_DEBUG_DEV_RADIO(dev,
				    "Failed to get  DSM object. func= %d\n",
				    func);
		return -ENOENT;
	}

	if (obj->type == ACPI_TYPE_INTEGER) {
		*value = obj->integer.value;
	} else if (obj->type == ACPI_TYPE_BUFFER) {
		__le64 le_value = 0;

		if (WARN_ON_ONCE(expected_size > sizeof(le_value)))
			return -EINVAL;

		/* if the buffer size doesn't match the expected size */
		if (obj->buffer.length != expected_size)
			IWL_DEBUG_DEV_RADIO(dev,
					    "ACPI: DSM invalid buffer size, padding or truncating (%d)\n",
					    obj->buffer.length);

		 /* assuming LE from Intel BIOS spec */
		memcpy(&le_value, obj->buffer.pointer,
		       min_t(size_t, expected_size, (size_t)obj->buffer.length));
		*value = le64_to_cpu(le_value);
	} else {
		IWL_DEBUG_DEV_RADIO(dev,
				    "ACPI: DSM method did not return a valid object, type=%d\n",
				    obj->type);
		ret = -EINVAL;
		goto out;
	}

	IWL_DEBUG_DEV_RADIO(dev,
			    "ACPI: DSM method evaluated: func=%d, ret=%d\n",
			    func, ret);
out:
	ACPI_FREE(obj);
	return ret;
}

/*
 * Evaluate a DSM with no arguments and a u8 return value,
 */
int iwl_acpi_get_dsm_u8(struct device *dev, int rev, int func,
			const guid_t *guid, u8 *value)
{
	int ret;
	u64 val;

	ret = iwl_acpi_get_dsm_integer(dev, rev, func,
				       guid, &val, sizeof(u8));

	if (ret < 0)
		return ret;

	/* cast val (u64) to be u8 */
	*value = (u8)val;
	return 0;
}
IWL_EXPORT_SYMBOL(iwl_acpi_get_dsm_u8);

/*
 * Evaluate a DSM with no arguments and a u32 return value,
 */
int iwl_acpi_get_dsm_u32(struct device *dev, int rev, int func,
			 const guid_t *guid, u32 *value)
{
	int ret;
	u64 val;

	ret = iwl_acpi_get_dsm_integer(dev, rev, func,
				       guid, &val, sizeof(u32));

	if (ret < 0)
		return ret;

	/* cast val (u64) to be u32 */
	*value = (u32)val;
	return 0;
}
IWL_EXPORT_SYMBOL(iwl_acpi_get_dsm_u32);

static union acpi_object *
iwl_acpi_get_wifi_pkg_range(struct device *dev,
			    union acpi_object *data,
			    int min_data_size,
			    int max_data_size,
			    int *tbl_rev)
{
	int i;
	union acpi_object *wifi_pkg;

	/*
	 * We need at least one entry in the wifi package that
	 * describes the domain, and one more entry, otherwise there's
	 * no point in reading it.
	 */
	if (WARN_ON_ONCE(min_data_size < 2 || min_data_size > max_data_size))
		return ERR_PTR(-EINVAL);

	/*
	 * We need at least two packages, one for the revision and one
	 * for the data itself.  Also check that the revision is valid
	 * (i.e. it is an integer (each caller has to check by itself
	 * if the returned revision is supported)).
	 */
	if (data->type != ACPI_TYPE_PACKAGE ||
	    data->package.count < 2 ||
	    data->package.elements[0].type != ACPI_TYPE_INTEGER) {
		IWL_DEBUG_DEV_RADIO(dev, "Invalid packages structure\n");
		return ERR_PTR(-EINVAL);
	}

	*tbl_rev = data->package.elements[0].integer.value;

	/* loop through all the packages to find the one for WiFi */
	for (i = 1; i < data->package.count; i++) {
		union acpi_object *domain;

		wifi_pkg = &data->package.elements[i];

		/* skip entries that are not a package with the right size */
		if (wifi_pkg->type != ACPI_TYPE_PACKAGE ||
		    wifi_pkg->package.count < min_data_size ||
		    wifi_pkg->package.count > max_data_size)
			continue;

		domain = &wifi_pkg->package.elements[0];
		if (domain->type == ACPI_TYPE_INTEGER &&
		    domain->integer.value == ACPI_WIFI_DOMAIN)
			goto found;
	}

	return ERR_PTR(-ENOENT);

found:
	return wifi_pkg;
}

static union acpi_object *
iwl_acpi_get_wifi_pkg(struct device *dev,
		      union acpi_object *data,
		      int data_size, int *tbl_rev)
{
	return iwl_acpi_get_wifi_pkg_range(dev, data, data_size, data_size,
					   tbl_rev);
}


int iwl_acpi_get_tas(struct iwl_fw_runtime *fwrt,
		     union iwl_tas_config_cmd *cmd, int fw_ver)
{
	union acpi_object *wifi_pkg, *data;
	int ret, tbl_rev, i, block_list_size, enabled;

	data = iwl_acpi_get_object(fwrt->dev, ACPI_WTAS_METHOD);
	if (IS_ERR(data))
		return PTR_ERR(data);

	/* try to read wtas table revision 1 or revision 0*/
	wifi_pkg = iwl_acpi_get_wifi_pkg(fwrt->dev, data,
					 ACPI_WTAS_WIFI_DATA_SIZE,
					 &tbl_rev);
	if (IS_ERR(wifi_pkg)) {
		ret = PTR_ERR(wifi_pkg);
		goto out_free;
	}

	if (tbl_rev == 1 && wifi_pkg->package.elements[1].type ==
		ACPI_TYPE_INTEGER) {
		u32 tas_selection =
			(u32)wifi_pkg->package.elements[1].integer.value;
		u16 override_iec =
			(tas_selection & ACPI_WTAS_OVERRIDE_IEC_MSK) >> ACPI_WTAS_OVERRIDE_IEC_POS;
		u16 enabled_iec = (tas_selection & ACPI_WTAS_ENABLE_IEC_MSK) >>
			ACPI_WTAS_ENABLE_IEC_POS;
		u8 usa_tas_uhb = (tas_selection & ACPI_WTAS_USA_UHB_MSK) >> ACPI_WTAS_USA_UHB_POS;


		enabled = tas_selection & ACPI_WTAS_ENABLED_MSK;
		if (fw_ver <= 3) {
			cmd->v3.override_tas_iec = cpu_to_le16(override_iec);
			cmd->v3.enable_tas_iec = cpu_to_le16(enabled_iec);
		} else {
			cmd->v4.usa_tas_uhb_allowed = usa_tas_uhb;
			cmd->v4.override_tas_iec = (u8)override_iec;
			cmd->v4.enable_tas_iec = (u8)enabled_iec;
		}

	} else if (tbl_rev == 0 &&
		wifi_pkg->package.elements[1].type == ACPI_TYPE_INTEGER) {
		enabled = !!wifi_pkg->package.elements[1].integer.value;
	} else {
		ret = -EINVAL;
		goto out_free;
	}

	if (!enabled) {
		IWL_DEBUG_RADIO(fwrt, "TAS not enabled\n");
		ret = 0;
		goto out_free;
	}

	IWL_DEBUG_RADIO(fwrt, "Reading TAS table revision %d\n", tbl_rev);
	if (wifi_pkg->package.elements[2].type != ACPI_TYPE_INTEGER ||
	    wifi_pkg->package.elements[2].integer.value >
	    APCI_WTAS_BLACK_LIST_MAX) {
		IWL_DEBUG_RADIO(fwrt, "TAS invalid array size %llu\n",
				wifi_pkg->package.elements[2].integer.value);
		ret = -EINVAL;
		goto out_free;
	}
	block_list_size = wifi_pkg->package.elements[2].integer.value;
	cmd->v4.block_list_size = cpu_to_le32(block_list_size);

	IWL_DEBUG_RADIO(fwrt, "TAS array size %u\n", block_list_size);
	if (block_list_size > APCI_WTAS_BLACK_LIST_MAX) {
		IWL_DEBUG_RADIO(fwrt, "TAS invalid array size value %u\n",
				block_list_size);
		ret = -EINVAL;
		goto out_free;
	}

	for (i = 0; i < block_list_size; i++) {
		u32 country;

		if (wifi_pkg->package.elements[3 + i].type !=
		    ACPI_TYPE_INTEGER) {
			IWL_DEBUG_RADIO(fwrt,
					"TAS invalid array elem %d\n", 3 + i);
			ret = -EINVAL;
			goto out_free;
		}

		country = wifi_pkg->package.elements[3 + i].integer.value;
		cmd->v4.block_list_array[i] = cpu_to_le32(country);
		IWL_DEBUG_RADIO(fwrt, "TAS block list country %d\n", country);
	}

	ret = 1;
out_free:
	kfree(data);
	return ret;
}
IWL_EXPORT_SYMBOL(iwl_acpi_get_tas);

int iwl_acpi_get_mcc(struct device *dev, char *mcc)
{
	union acpi_object *wifi_pkg, *data;
	u32 mcc_val;
	int ret, tbl_rev;

	data = iwl_acpi_get_object(dev, ACPI_WRDD_METHOD);
	if (IS_ERR(data))
		return PTR_ERR(data);

	wifi_pkg = iwl_acpi_get_wifi_pkg(dev, data, ACPI_WRDD_WIFI_DATA_SIZE,
					 &tbl_rev);
	if (IS_ERR(wifi_pkg)) {
		ret = PTR_ERR(wifi_pkg);
		goto out_free;
	}

	if (wifi_pkg->package.elements[1].type != ACPI_TYPE_INTEGER ||
	    tbl_rev != 0) {
		ret = -EINVAL;
		goto out_free;
	}

	mcc_val = wifi_pkg->package.elements[1].integer.value;

	mcc[0] = (mcc_val >> 8) & 0xff;
	mcc[1] = mcc_val & 0xff;
	mcc[2] = '\0';

	ret = 0;
out_free:
	kfree(data);
	return ret;
}
IWL_EXPORT_SYMBOL(iwl_acpi_get_mcc);

u64 iwl_acpi_get_pwr_limit(struct device *dev)
{
	union acpi_object *data, *wifi_pkg;
	u64 dflt_pwr_limit;
	int tbl_rev;

	data = iwl_acpi_get_object(dev, ACPI_SPLC_METHOD);
	if (IS_ERR(data)) {
		dflt_pwr_limit = 0;
		goto out;
	}

	wifi_pkg = iwl_acpi_get_wifi_pkg(dev, data,
					 ACPI_SPLC_WIFI_DATA_SIZE, &tbl_rev);
	if (IS_ERR(wifi_pkg) || tbl_rev != 0 ||
	    wifi_pkg->package.elements[1].integer.value != ACPI_TYPE_INTEGER) {
		dflt_pwr_limit = 0;
		goto out_free;
	}

	dflt_pwr_limit = wifi_pkg->package.elements[1].integer.value;
out_free:
	kfree(data);
out:
	return dflt_pwr_limit;
}
IWL_EXPORT_SYMBOL(iwl_acpi_get_pwr_limit);

int iwl_acpi_get_eckv(struct device *dev, u32 *extl_clk)
{
	union acpi_object *wifi_pkg, *data;
	int ret, tbl_rev;

	data = iwl_acpi_get_object(dev, ACPI_ECKV_METHOD);
	if (IS_ERR(data))
		return PTR_ERR(data);

	wifi_pkg = iwl_acpi_get_wifi_pkg(dev, data, ACPI_ECKV_WIFI_DATA_SIZE,
					 &tbl_rev);
	if (IS_ERR(wifi_pkg)) {
		ret = PTR_ERR(wifi_pkg);
		goto out_free;
	}

	if (wifi_pkg->package.elements[1].type != ACPI_TYPE_INTEGER ||
	    tbl_rev != 0) {
		ret = -EINVAL;
		goto out_free;
	}

	*extl_clk = wifi_pkg->package.elements[1].integer.value;

	ret = 0;

out_free:
	kfree(data);
	return ret;
}
IWL_EXPORT_SYMBOL(iwl_acpi_get_eckv);

static int iwl_sar_set_profile(union acpi_object *table,
			       struct iwl_sar_profile *profile,
			       bool enabled, u8 num_chains, u8 num_sub_bands)
{
	int i, j, idx = 0;

	/*
	 * The table from ACPI is flat, but we store it in a
	 * structured array.
	 */
	for (i = 0; i < ACPI_SAR_NUM_CHAINS_REV2; i++) {
		for (j = 0; j < ACPI_SAR_NUM_SUB_BANDS_REV2; j++) {
			/* if we don't have the values, use the default */
			if (i >= num_chains || j >= num_sub_bands) {
				profile->chains[i].subbands[j] = 0;
			} else {
				if (table[idx].type != ACPI_TYPE_INTEGER ||
				    table[idx].integer.value > U8_MAX)
					return -EINVAL;

				profile->chains[i].subbands[j] =
					table[idx].integer.value;

				idx++;
			}
		}
	}

	/* Only if all values were valid can the profile be enabled */
	profile->enabled = enabled;

	return 0;
}

static int iwl_sar_fill_table(struct iwl_fw_runtime *fwrt,
			      __le16 *per_chain, u32 n_subbands,
			      int prof_a, int prof_b)
{
	int profs[ACPI_SAR_NUM_CHAINS_REV0] = { prof_a, prof_b };
	int i, j;

	for (i = 0; i < ACPI_SAR_NUM_CHAINS_REV0; i++) {
		struct iwl_sar_profile *prof;

		/* don't allow SAR to be disabled (profile 0 means disable) */
		if (profs[i] == 0)
			return -EPERM;

		/* we are off by one, so allow up to ACPI_SAR_PROFILE_NUM */
		if (profs[i] > ACPI_SAR_PROFILE_NUM)
			return -EINVAL;

		/* profiles go from 1 to 4, so decrement to access the array */
		prof = &fwrt->sar_profiles[profs[i] - 1];

		/* if the profile is disabled, do nothing */
		if (!prof->enabled) {
			IWL_DEBUG_RADIO(fwrt, "SAR profile %d is disabled.\n",
					profs[i]);
			/*
			 * if one of the profiles is disabled, we
			 * ignore all of them and return 1 to
			 * differentiate disabled from other failures.
			 */
			return 1;
		}

		IWL_DEBUG_INFO(fwrt,
			       "SAR EWRD: chain %d profile index %d\n",
			       i, profs[i]);
		IWL_DEBUG_RADIO(fwrt, "  Chain[%d]:\n", i);
		for (j = 0; j < n_subbands; j++) {
			per_chain[i * n_subbands + j] =
				cpu_to_le16(prof->chains[i].subbands[j]);
			IWL_DEBUG_RADIO(fwrt, "    Band[%d] = %d * .125dBm\n",
					j, prof->chains[i].subbands[j]);
		}
	}

	return 0;
}

int iwl_sar_select_profile(struct iwl_fw_runtime *fwrt,
			   __le16 *per_chain, u32 n_tables, u32 n_subbands,
			   int prof_a, int prof_b)
{
	int i, ret = 0;

	for (i = 0; i < n_tables; i++) {
		ret = iwl_sar_fill_table(fwrt,
			 &per_chain[i * n_subbands * ACPI_SAR_NUM_CHAINS_REV0],
			 n_subbands, prof_a, prof_b);
		if (ret)
			break;
	}

	return ret;
}
IWL_EXPORT_SYMBOL(iwl_sar_select_profile);

int iwl_sar_get_wrds_table(struct iwl_fw_runtime *fwrt)
{
	union acpi_object *wifi_pkg, *table, *data;
	int ret, tbl_rev;
	u32 flags;
	u8 num_chains, num_sub_bands;

	data = iwl_acpi_get_object(fwrt->dev, ACPI_WRDS_METHOD);
	if (IS_ERR(data))
		return PTR_ERR(data);

	/* start by trying to read revision 2 */
	wifi_pkg = iwl_acpi_get_wifi_pkg(fwrt->dev, data,
					 ACPI_WRDS_WIFI_DATA_SIZE_REV2,
					 &tbl_rev);
	if (!IS_ERR(wifi_pkg)) {
		if (tbl_rev != 2) {
			ret = PTR_ERR(wifi_pkg);
			goto out_free;
		}

		num_chains = ACPI_SAR_NUM_CHAINS_REV2;
		num_sub_bands = ACPI_SAR_NUM_SUB_BANDS_REV2;

		goto read_table;
	}

	/* then try revision 1 */
	wifi_pkg = iwl_acpi_get_wifi_pkg(fwrt->dev, data,
					 ACPI_WRDS_WIFI_DATA_SIZE_REV1,
					 &tbl_rev);
	if (!IS_ERR(wifi_pkg)) {
		if (tbl_rev != 1) {
			ret = PTR_ERR(wifi_pkg);
			goto out_free;
		}

		num_chains = ACPI_SAR_NUM_CHAINS_REV1;
		num_sub_bands = ACPI_SAR_NUM_SUB_BANDS_REV1;

		goto read_table;
	}

	/* then finally revision 0 */
	wifi_pkg = iwl_acpi_get_wifi_pkg(fwrt->dev, data,
					 ACPI_WRDS_WIFI_DATA_SIZE_REV0,
					 &tbl_rev);
	if (!IS_ERR(wifi_pkg)) {
		if (tbl_rev != 0) {
			ret = PTR_ERR(wifi_pkg);
			goto out_free;
		}

		num_chains = ACPI_SAR_NUM_CHAINS_REV0;
		num_sub_bands = ACPI_SAR_NUM_SUB_BANDS_REV0;

		goto read_table;
	}

	ret = PTR_ERR(wifi_pkg);
	goto out_free;

read_table:
	if (wifi_pkg->package.elements[1].type != ACPI_TYPE_INTEGER) {
		ret = -EINVAL;
		goto out_free;
	}

	IWL_DEBUG_RADIO(fwrt, "Reading WRDS tbl_rev=%d\n", tbl_rev);

	flags = wifi_pkg->package.elements[1].integer.value;
	fwrt->reduced_power_flags = flags >> IWL_REDUCE_POWER_FLAGS_POS;

	/* position of the actual table */
	table = &wifi_pkg->package.elements[2];

	/* The profile from WRDS is officially profile 1, but goes
	 * into sar_profiles[0] (because we don't have a profile 0).
	 */
	ret = iwl_sar_set_profile(table, &fwrt->sar_profiles[0],
				  flags & IWL_SAR_ENABLE_MSK,
				  num_chains, num_sub_bands);
out_free:
	kfree(data);
	return ret;
}
IWL_EXPORT_SYMBOL(iwl_sar_get_wrds_table);

int iwl_sar_get_ewrd_table(struct iwl_fw_runtime *fwrt)
{
	union acpi_object *wifi_pkg, *data;
	bool enabled;
	int i, n_profiles, tbl_rev, pos;
	int ret = 0;
	u8 num_chains, num_sub_bands;

	data = iwl_acpi_get_object(fwrt->dev, ACPI_EWRD_METHOD);
	if (IS_ERR(data))
		return PTR_ERR(data);

	/* start by trying to read revision 2 */
	wifi_pkg = iwl_acpi_get_wifi_pkg(fwrt->dev, data,
					 ACPI_EWRD_WIFI_DATA_SIZE_REV2,
					 &tbl_rev);
	if (!IS_ERR(wifi_pkg)) {
		if (tbl_rev != 2) {
			ret = PTR_ERR(wifi_pkg);
			goto out_free;
		}

		num_chains = ACPI_SAR_NUM_CHAINS_REV2;
		num_sub_bands = ACPI_SAR_NUM_SUB_BANDS_REV2;

		goto read_table;
	}

	/* then try revision 1 */
	wifi_pkg = iwl_acpi_get_wifi_pkg(fwrt->dev, data,
					 ACPI_EWRD_WIFI_DATA_SIZE_REV1,
					 &tbl_rev);
	if (!IS_ERR(wifi_pkg)) {
		if (tbl_rev != 1) {
			ret = PTR_ERR(wifi_pkg);
			goto out_free;
		}

		num_chains = ACPI_SAR_NUM_CHAINS_REV1;
		num_sub_bands = ACPI_SAR_NUM_SUB_BANDS_REV1;

		goto read_table;
	}

	/* then finally revision 0 */
	wifi_pkg = iwl_acpi_get_wifi_pkg(fwrt->dev, data,
					 ACPI_EWRD_WIFI_DATA_SIZE_REV0,
					 &tbl_rev);
	if (!IS_ERR(wifi_pkg)) {
		if (tbl_rev != 0) {
			ret = PTR_ERR(wifi_pkg);
			goto out_free;
		}

		num_chains = ACPI_SAR_NUM_CHAINS_REV0;
		num_sub_bands = ACPI_SAR_NUM_SUB_BANDS_REV0;

		goto read_table;
	}

	ret = PTR_ERR(wifi_pkg);
	goto out_free;

read_table:
	if (wifi_pkg->package.elements[1].type != ACPI_TYPE_INTEGER ||
	    wifi_pkg->package.elements[2].type != ACPI_TYPE_INTEGER) {
		ret = -EINVAL;
		goto out_free;
	}

	enabled = !!(wifi_pkg->package.elements[1].integer.value);
	n_profiles = wifi_pkg->package.elements[2].integer.value;

	/*
	 * Check the validity of n_profiles.  The EWRD profiles start
	 * from index 1, so the maximum value allowed here is
	 * ACPI_SAR_PROFILES_NUM - 1.
	 */
	if (n_profiles <= 0 || n_profiles >= ACPI_SAR_PROFILE_NUM) {
		ret = -EINVAL;
		goto out_free;
	}

	/* the tables start at element 3 */
	pos = 3;

	for (i = 0; i < n_profiles; i++) {
		/* The EWRD profiles officially go from 2 to 4, but we
		 * save them in sar_profiles[1-3] (because we don't
		 * have profile 0).  So in the array we start from 1.
		 */
		ret = iwl_sar_set_profile(&wifi_pkg->package.elements[pos],
					  &fwrt->sar_profiles[i + 1], enabled,
					  num_chains, num_sub_bands);
		if (ret < 0)
			break;

		/* go to the next table */
		pos += num_chains * num_sub_bands;
	}

out_free:
	kfree(data);
	return ret;
}
IWL_EXPORT_SYMBOL(iwl_sar_get_ewrd_table);

int iwl_sar_get_wgds_table(struct iwl_fw_runtime *fwrt)
{
	union acpi_object *wifi_pkg, *data;
	int i, j, k, ret, tbl_rev;
	u8 num_bands, num_profiles;
	static const struct {
		u8 revisions;
		u8 bands;
		u8 profiles;
		u8 min_profiles;
	} rev_data[] = {
		{
			.revisions = BIT(3),
			.bands = ACPI_GEO_NUM_BANDS_REV2,
			.profiles = ACPI_NUM_GEO_PROFILES_REV3,
			.min_profiles = 3,
		},
		{
			.revisions = BIT(2),
			.bands = ACPI_GEO_NUM_BANDS_REV2,
			.profiles = ACPI_NUM_GEO_PROFILES,
		},
		{
			.revisions = BIT(0) | BIT(1),
			.bands = ACPI_GEO_NUM_BANDS_REV0,
			.profiles = ACPI_NUM_GEO_PROFILES,
		},
	};
	int idx;
	/* start from one to skip the domain */
	int entry_idx = 1;

	BUILD_BUG_ON(ACPI_NUM_GEO_PROFILES_REV3 != IWL_NUM_GEO_PROFILES_V3);
	BUILD_BUG_ON(ACPI_NUM_GEO_PROFILES != IWL_NUM_GEO_PROFILES);

	data = iwl_acpi_get_object(fwrt->dev, ACPI_WGDS_METHOD);
	if (IS_ERR(data))
		return PTR_ERR(data);

	/* read the highest revision we understand first */
	for (idx = 0; idx < ARRAY_SIZE(rev_data); idx++) {
		/* min_profiles != 0 requires num_profiles header */
		u32 hdr_size = 1 + !!rev_data[idx].min_profiles;
		u32 profile_size = ACPI_GEO_PER_CHAIN_SIZE *
				   rev_data[idx].bands;
		u32 max_size = hdr_size + profile_size * rev_data[idx].profiles;
		u32 min_size;

		if (!rev_data[idx].min_profiles)
			min_size = max_size;
		else
			min_size = hdr_size +
				   profile_size * rev_data[idx].min_profiles;

		wifi_pkg = iwl_acpi_get_wifi_pkg_range(fwrt->dev, data,
						       min_size, max_size,
						       &tbl_rev);
		if (!IS_ERR(wifi_pkg)) {
			if (!(BIT(tbl_rev) & rev_data[idx].revisions))
				continue;

			num_bands = rev_data[idx].bands;
			num_profiles = rev_data[idx].profiles;

			if (rev_data[idx].min_profiles) {
				/* read header that says # of profiles */
				union acpi_object *entry;

				entry = &wifi_pkg->package.elements[entry_idx];
				entry_idx++;
				if (entry->type != ACPI_TYPE_INTEGER ||
				    entry->integer.value > num_profiles) {
					ret = -EINVAL;
					goto out_free;
				}
				num_profiles = entry->integer.value;

				/*
				 * this also validates >= min_profiles since we
				 * otherwise wouldn't have gotten the data when
				 * looking up in ACPI
				 */
				if (wifi_pkg->package.count !=
				    hdr_size + profile_size * num_profiles) {
					ret = -EINVAL;
					goto out_free;
				}
			}
			goto read_table;
		}
	}

	if (idx < ARRAY_SIZE(rev_data))
		ret = PTR_ERR(wifi_pkg);
	else
		ret = -ENOENT;
	goto out_free;

read_table:
	fwrt->geo_rev = tbl_rev;
	for (i = 0; i < num_profiles; i++) {
		for (j = 0; j < ACPI_GEO_NUM_BANDS_REV2; j++) {
			union acpi_object *entry;

			/*
			 * num_bands is either 2 or 3, if it's only 2 then
			 * fill the third band (6 GHz) with the values from
			 * 5 GHz (second band)
			 */
			if (j >= num_bands) {
				fwrt->geo_profiles[i].bands[j].max =
					fwrt->geo_profiles[i].bands[1].max;
			} else {
				entry = &wifi_pkg->package.elements[entry_idx];
				entry_idx++;
				if (entry->type != ACPI_TYPE_INTEGER ||
				    entry->integer.value > U8_MAX) {
					ret = -EINVAL;
					goto out_free;
				}

				fwrt->geo_profiles[i].bands[j].max =
					entry->integer.value;
			}

			for (k = 0; k < ACPI_GEO_NUM_CHAINS; k++) {
				/* same here as above */
				if (j >= num_bands) {
					fwrt->geo_profiles[i].bands[j].chains[k] =
						fwrt->geo_profiles[i].bands[1].chains[k];
				} else {
					entry = &wifi_pkg->package.elements[entry_idx];
					entry_idx++;
					if (entry->type != ACPI_TYPE_INTEGER ||
					    entry->integer.value > U8_MAX) {
						ret = -EINVAL;
						goto out_free;
					}

					fwrt->geo_profiles[i].bands[j].chains[k] =
						entry->integer.value;
				}
			}
		}
	}

	fwrt->geo_num_profiles = num_profiles;
	fwrt->geo_enabled = true;
	ret = 0;
out_free:
	kfree(data);
	return ret;
}
IWL_EXPORT_SYMBOL(iwl_sar_get_wgds_table);

bool iwl_sar_geo_support(struct iwl_fw_runtime *fwrt)
{
	/*
	 * The PER_CHAIN_LIMIT_OFFSET_CMD command is not supported on
	 * earlier firmware versions.  Unfortunately, we don't have a
	 * TLV API flag to rely on, so rely on the major version which
	 * is in the first byte of ucode_ver.  This was implemented
	 * initially on version 38 and then backported to 17.  It was
	 * also backported to 29, but only for 7265D devices.  The
	 * intention was to have it in 36 as well, but not all 8000
	 * family got this feature enabled.  The 8000 family is the
	 * only one using version 36, so skip this version entirely.
	 */
	return IWL_UCODE_SERIAL(fwrt->fw->ucode_ver) >= 38 ||
		(IWL_UCODE_SERIAL(fwrt->fw->ucode_ver) == 17 &&
		 fwrt->trans->hw_rev != CSR_HW_REV_TYPE_3160) ||
		(IWL_UCODE_SERIAL(fwrt->fw->ucode_ver) == 29 &&
		 ((fwrt->trans->hw_rev & CSR_HW_REV_TYPE_MSK) ==
		  CSR_HW_REV_TYPE_7265D));
}
IWL_EXPORT_SYMBOL(iwl_sar_geo_support);

int iwl_sar_geo_init(struct iwl_fw_runtime *fwrt,
		     struct iwl_per_chain_offset *table,
		     u32 n_bands, u32 n_profiles)
{
	int i, j;

	if (!fwrt->geo_enabled)
		return -ENODATA;

	if (!iwl_sar_geo_support(fwrt))
		return -EOPNOTSUPP;

	for (i = 0; i < n_profiles; i++) {
		for (j = 0; j < n_bands; j++) {
			struct iwl_per_chain_offset *chain =
				&table[i * n_bands + j];

			chain->max_tx_power =
				cpu_to_le16(fwrt->geo_profiles[i].bands[j].max);
			chain->chain_a = fwrt->geo_profiles[i].bands[j].chains[0];
			chain->chain_b = fwrt->geo_profiles[i].bands[j].chains[1];
			IWL_DEBUG_RADIO(fwrt,
					"SAR geographic profile[%d] Band[%d]: chain A = %d chain B = %d max_tx_power = %d\n",
					i, j,
					fwrt->geo_profiles[i].bands[j].chains[0],
					fwrt->geo_profiles[i].bands[j].chains[1],
					fwrt->geo_profiles[i].bands[j].max);
		}
	}

	return 0;
}
IWL_EXPORT_SYMBOL(iwl_sar_geo_init);

__le32 iwl_acpi_get_lari_config_bitmap(struct iwl_fw_runtime *fwrt)
{
	int ret;
	u8 value;
	__le32 config_bitmap = 0;

	/*
	 ** Evaluate func 'DSM_FUNC_ENABLE_INDONESIA_5G2'
	 */
	ret = iwl_acpi_get_dsm_u8(fwrt->dev, 0,
				  DSM_FUNC_ENABLE_INDONESIA_5G2,
				  &iwl_guid, &value);

	if (!ret && value == DSM_VALUE_INDONESIA_ENABLE)
		config_bitmap |=
			cpu_to_le32(LARI_CONFIG_ENABLE_5G2_IN_INDONESIA_MSK);

	/*
	 ** Evaluate func 'DSM_FUNC_DISABLE_SRD'
	 */
	ret = iwl_acpi_get_dsm_u8(fwrt->dev, 0,
				  DSM_FUNC_DISABLE_SRD,
				  &iwl_guid, &value);
	if (!ret) {
		if (value == DSM_VALUE_SRD_PASSIVE)
			config_bitmap |=
				cpu_to_le32(LARI_CONFIG_CHANGE_ETSI_TO_PASSIVE_MSK);
		else if (value == DSM_VALUE_SRD_DISABLE)
			config_bitmap |=
				cpu_to_le32(LARI_CONFIG_CHANGE_ETSI_TO_DISABLED_MSK);
	}

	return config_bitmap;
}
IWL_EXPORT_SYMBOL(iwl_acpi_get_lari_config_bitmap);

int iwl_acpi_get_ppag_table(struct iwl_fw_runtime *fwrt)
{
	union acpi_object *wifi_pkg, *data, *flags;
	int i, j, ret, tbl_rev, num_sub_bands = 0;
	int idx = 2;
	u8 cmd_ver;

	fwrt->ppag_flags = 0;
	fwrt->ppag_table_valid = false;

	data = iwl_acpi_get_object(fwrt->dev, ACPI_PPAG_METHOD);
	if (IS_ERR(data))
		return PTR_ERR(data);

	/* try to read ppag table rev 2 or 1 (both have the same data size) */
	wifi_pkg = iwl_acpi_get_wifi_pkg(fwrt->dev, data,
				ACPI_PPAG_WIFI_DATA_SIZE_V2, &tbl_rev);

	if (!IS_ERR(wifi_pkg)) {
		if (tbl_rev == 1 || tbl_rev == 2) {
			num_sub_bands = IWL_NUM_SUB_BANDS_V2;
			IWL_DEBUG_RADIO(fwrt,
					"Reading PPAG table v2 (tbl_rev=%d)\n",
					tbl_rev);
			goto read_table;
		} else {
			ret = -EINVAL;
			goto out_free;
		}
	}

	/* try to read ppag table revision 0 */
	wifi_pkg = iwl_acpi_get_wifi_pkg(fwrt->dev, data,
			ACPI_PPAG_WIFI_DATA_SIZE_V1, &tbl_rev);

	if (!IS_ERR(wifi_pkg)) {
		if (tbl_rev != 0) {
			ret = -EINVAL;
			goto out_free;
		}
		num_sub_bands = IWL_NUM_SUB_BANDS_V1;
		IWL_DEBUG_RADIO(fwrt, "Reading PPAG table v1 (tbl_rev=0)\n");
		goto read_table;
	}

read_table:
	fwrt->ppag_ver = tbl_rev;
	flags = &wifi_pkg->package.elements[1];

	if (flags->type != ACPI_TYPE_INTEGER) {
		ret = -EINVAL;
		goto out_free;
	}

	fwrt->ppag_flags = flags->integer.value & ACPI_PPAG_MASK;
	cmd_ver = iwl_fw_lookup_cmd_ver(fwrt->fw,
					WIDE_ID(PHY_OPS_GROUP,
						PER_PLATFORM_ANT_GAIN_CMD),
					IWL_FW_CMD_VER_UNKNOWN);
	if (cmd_ver == IWL_FW_CMD_VER_UNKNOWN) {
		ret = -EINVAL;
		goto out_free;
	}
	if (!fwrt->ppag_flags && cmd_ver <= 3) {
		ret = 0;
		goto out_free;
	}

	/*
	 * read, verify gain values and save them into the PPAG table.
	 * first sub-band (j=0) corresponds to Low-Band (2.4GHz), and the
	 * following sub-bands to High-Band (5GHz).
	 */
	for (i = 0; i < IWL_NUM_CHAIN_LIMITS; i++) {
		for (j = 0; j < num_sub_bands; j++) {
			union acpi_object *ent;

			ent = &wifi_pkg->package.elements[idx++];
			if (ent->type != ACPI_TYPE_INTEGER) {
				ret = -EINVAL;
				goto out_free;
			}

			fwrt->ppag_chains[i].subbands[j] = ent->integer.value;
			/* from ver 4 the fw deals with out of range values */
			if (cmd_ver >= 4)
				continue;
			if ((j == 0 &&
				(fwrt->ppag_chains[i].subbands[j] > ACPI_PPAG_MAX_LB ||
				 fwrt->ppag_chains[i].subbands[j] < ACPI_PPAG_MIN_LB)) ||
				(j != 0 &&
				(fwrt->ppag_chains[i].subbands[j] > ACPI_PPAG_MAX_HB ||
				fwrt->ppag_chains[i].subbands[j] < ACPI_PPAG_MIN_HB))) {
					ret = -EINVAL;
					goto out_free;
				}
		}
	}

	fwrt->ppag_table_valid = true;
	ret = 0;

out_free:
	kfree(data);
	return ret;
}
IWL_EXPORT_SYMBOL(iwl_acpi_get_ppag_table);

int iwl_read_ppag_table(struct iwl_fw_runtime *fwrt, union iwl_ppag_table_cmd *cmd,
			int *cmd_size)
{
        u8 cmd_ver;
        int i, j, num_sub_bands;
        s8 *gain;

	/* many firmware images for JF lie about this */
	if (CSR_HW_RFID_TYPE(fwrt->trans->hw_rf_id) ==
	    CSR_HW_RFID_TYPE(CSR_HW_RF_ID_TYPE_JF))
		return -EOPNOTSUPP;

        if (!fw_has_capa(&fwrt->fw->ucode_capa, IWL_UCODE_TLV_CAPA_SET_PPAG)) {
                IWL_DEBUG_RADIO(fwrt,
                                "PPAG capability not supported by FW, command not sent.\n");
                return -EINVAL;
	}

	cmd_ver = iwl_fw_lookup_cmd_ver(fwrt->fw,
					WIDE_ID(PHY_OPS_GROUP,
						PER_PLATFORM_ANT_GAIN_CMD),
					IWL_FW_CMD_VER_UNKNOWN);
	if (!fwrt->ppag_table_valid || (cmd_ver <= 3 && !fwrt->ppag_flags)) {
		IWL_DEBUG_RADIO(fwrt, "PPAG not enabled, command not sent.\n");
		return -EINVAL;
	}

        /* The 'flags' field is the same in v1 and in v2 so we can just
         * use v1 to access it.
         */
        cmd->v1.flags = cpu_to_le32(fwrt->ppag_flags);

	IWL_DEBUG_RADIO(fwrt, "PPAG cmd ver is %d\n", cmd_ver);
	if (cmd_ver == 1) {
                num_sub_bands = IWL_NUM_SUB_BANDS_V1;
                gain = cmd->v1.gain[0];
                *cmd_size = sizeof(cmd->v1);
                if (fwrt->ppag_ver == 1 || fwrt->ppag_ver == 2) {
			/* in this case FW supports revision 0 */
                        IWL_DEBUG_RADIO(fwrt,
					"PPAG table rev is %d, send truncated table\n",
                                        fwrt->ppag_ver);
<<<<<<< HEAD
			if (!fw_has_capa(&fwrt->fw->ucode_capa,
					 IWL_UCODE_TLV_CAPA_PPAG_CHINA_BIOS_SUPPORT)) {
				cmd->v1.flags &= cpu_to_le32(IWL_PPAG_ETSI_MASK);
				IWL_DEBUG_RADIO(fwrt,
						"FW doesn't support ppag China bit\n");
			} else {
				IWL_DEBUG_RADIO(fwrt,
						"FW supports ppag China bit\n");
			}
=======
>>>>>>> 31b5a547
		}
	} else if (cmd_ver >= 2 && cmd_ver <= 4) {
                num_sub_bands = IWL_NUM_SUB_BANDS_V2;
                gain = cmd->v2.gain[0];
                *cmd_size = sizeof(cmd->v2);
                if (fwrt->ppag_ver == 0) {
			/* in this case FW supports revisions 1 or 2 */
                        IWL_DEBUG_RADIO(fwrt,
					"PPAG table rev is 0, send padded table\n");
                }
        } else {
                IWL_DEBUG_RADIO(fwrt, "Unsupported PPAG command version\n");
                return -EINVAL;
        }

	/* ppag mode */
	IWL_DEBUG_RADIO(fwrt,
			"PPAG MODE bits were read from bios: %d\n",
			cmd->v1.flags & cpu_to_le32(ACPI_PPAG_MASK));
	if ((cmd_ver == 1 && !fw_has_capa(&fwrt->fw->ucode_capa,
					  IWL_UCODE_TLV_CAPA_PPAG_CHINA_BIOS_SUPPORT)) ||
	    (cmd_ver == 2 && fwrt->ppag_ver == 2)) {
		cmd->v1.flags &= cpu_to_le32(IWL_PPAG_ETSI_MASK);
		IWL_DEBUG_RADIO(fwrt, "masking ppag China bit\n");
	} else {
		IWL_DEBUG_RADIO(fwrt, "isn't masking ppag China bit\n");
	}

	IWL_DEBUG_RADIO(fwrt,
			"PPAG MODE bits going to be sent: %d\n",
			cmd->v1.flags & cpu_to_le32(ACPI_PPAG_MASK));

	for (i = 0; i < IWL_NUM_CHAIN_LIMITS; i++) {
                for (j = 0; j < num_sub_bands; j++) {
                        gain[i * num_sub_bands + j] =
                                fwrt->ppag_chains[i].subbands[j];
                        IWL_DEBUG_RADIO(fwrt,
                                        "PPAG table: chain[%d] band[%d]: gain = %d\n",
                                        i, j, gain[i * num_sub_bands + j]);
                }
        }

	return 0;
}
IWL_EXPORT_SYMBOL(iwl_read_ppag_table);

bool iwl_acpi_is_ppag_approved(struct iwl_fw_runtime *fwrt)
{

	if (!dmi_check_system(dmi_ppag_approved_list)) {
		IWL_DEBUG_RADIO(fwrt,
			"System vendor '%s' is not in the approved list, disabling PPAG.\n",
			dmi_get_system_info(DMI_SYS_VENDOR));
			fwrt->ppag_flags = 0;
			return false;
	}

	return true;
}
IWL_EXPORT_SYMBOL(iwl_acpi_is_ppag_approved);

void iwl_acpi_get_phy_filters(struct iwl_fw_runtime *fwrt,
			      struct iwl_phy_specific_cfg *filters)
{
	struct iwl_phy_specific_cfg tmp = {};
	union acpi_object *wifi_pkg, *data;
	int tbl_rev, i;

	data = iwl_acpi_get_object(fwrt->dev, ACPI_WPFC_METHOD);
	if (IS_ERR(data))
		return;

	/* try to read wtas table revision 1 or revision 0*/
	wifi_pkg = iwl_acpi_get_wifi_pkg(fwrt->dev, data,
					 ACPI_WPFC_WIFI_DATA_SIZE,
					 &tbl_rev);
	if (IS_ERR(wifi_pkg))
		goto out_free;

	if (tbl_rev != 0)
		goto out_free;

	BUILD_BUG_ON(ARRAY_SIZE(filters->filter_cfg_chains) != ACPI_WPFC_WIFI_DATA_SIZE);

	for (i = 0; i < ARRAY_SIZE(filters->filter_cfg_chains); i++) {
		if (wifi_pkg->package.elements[i].type != ACPI_TYPE_INTEGER)
			return;
		tmp.filter_cfg_chains[i] =
			cpu_to_le32(wifi_pkg->package.elements[i].integer.value);
	}

	IWL_DEBUG_RADIO(fwrt, "Loaded WPFC filter config from ACPI\n");
	*filters = tmp;
out_free:
	kfree(data);
}
IWL_EXPORT_SYMBOL(iwl_acpi_get_phy_filters);<|MERGE_RESOLUTION|>--- conflicted
+++ resolved
@@ -1188,18 +1188,6 @@
                         IWL_DEBUG_RADIO(fwrt,
 					"PPAG table rev is %d, send truncated table\n",
                                         fwrt->ppag_ver);
-<<<<<<< HEAD
-			if (!fw_has_capa(&fwrt->fw->ucode_capa,
-					 IWL_UCODE_TLV_CAPA_PPAG_CHINA_BIOS_SUPPORT)) {
-				cmd->v1.flags &= cpu_to_le32(IWL_PPAG_ETSI_MASK);
-				IWL_DEBUG_RADIO(fwrt,
-						"FW doesn't support ppag China bit\n");
-			} else {
-				IWL_DEBUG_RADIO(fwrt,
-						"FW supports ppag China bit\n");
-			}
-=======
->>>>>>> 31b5a547
 		}
 	} else if (cmd_ver >= 2 && cmd_ver <= 4) {
                 num_sub_bands = IWL_NUM_SUB_BANDS_V2;
